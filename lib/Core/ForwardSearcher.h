// -*- C++ -*-
#pragma once

#include "ExecutionState.h"
#include "PForest.h"
#include "klee/ADT/RNG.h"
#include "klee/Module/KModule.h"
#include "klee/System/Time.h"

#include "llvm/Support/CommandLine.h"
#include "llvm/Support/raw_ostream.h"

#include <map>
#include <memory>
#include <queue>
#include <set>
#include <unordered_set>
#include <vector>

namespace llvm {
  class BasicBlock;
  class Function;
  class Instruction;
  class raw_ostream;
}

namespace klee {
  template<class T, class Comparator> class DiscretePDF;
  class ExecutionState;

  /// A Searcher implements an exploration strategy for the Executor by selecting
  /// states for further exploration using different strategies or heuristics.
  class ForwardSearcher {
  public:
    virtual ~ForwardSearcher() = default;

    /// Selects a state for further exploration.
    /// \return The selected state.
    virtual ExecutionState &selectState() = 0;

    /// Notifies searcher about new or deleted states.
    /// \param current The currently selected state for exploration.
    /// \param addedStates The newly branched states with `current` as common ancestor.
    /// \param removedStates The states that will be terminated.
    virtual void update(ExecutionState *current,
                        const std::vector<ExecutionState *> &addedStates,
                        const std::vector<ExecutionState *> &removedStates) = 0;

    /// \return True if no state left for exploration, False otherwise
    virtual bool empty() = 0;

    /// Prints name of searcher as a `klee_message()`.
    // TODO: could probably made prettier or more flexible
    virtual void printName(llvm::raw_ostream &os) = 0;

    enum CoreSearchType : std::uint8_t {
      DFS,
      BFS,
      RandomState,
      RandomPath,
      NURS_CovNew,
      NURS_MD2U,
      NURS_Depth,
      NURS_RP,
      NURS_ICnt,
      NURS_CPICnt,
      NURS_QC
    };
  };

  /// DFSSearcher implements depth-first exploration. All states are kept in
  /// insertion order. The last state is selected for further exploration.
  class DFSSearcher final : public ForwardSearcher {
    std::vector<ExecutionState*> states;

  public:
    ExecutionState &selectState() override;
    void update(ExecutionState *current,
                const std::vector<ExecutionState *> &addedStates,
                const std::vector<ExecutionState *> &removedStates) override;
    bool empty() override;
    void printName(llvm::raw_ostream &os) override;
  };

  /// BFSSearcher implements breadth-first exploration. When KLEE branches multiple
  /// times for a single instruction, all new states have the same depth. Keep in
  /// mind that the process tree (PTree) is a binary tree and hence the depth of
  /// a state in that tree and its branch depth during BFS are different.
  class BFSSearcher final : public ForwardSearcher {
    std::deque<ExecutionState*> states;

  public:
    ExecutionState &selectState() override;
    void update(ExecutionState *current,
                const std::vector<ExecutionState *> &addedStates,
                const std::vector<ExecutionState *> &removedStates) override;
    bool empty() override;
    void printName(llvm::raw_ostream &os) override;
  };

  /// RandomSearcher picks a state randomly.
  class RandomSearcher final : public ForwardSearcher {
    std::vector<ExecutionState*> states;
    RNG &theRNG;

  public:
    explicit RandomSearcher(RNG &rng);
    ExecutionState &selectState() override;
    void update(ExecutionState *current,
                const std::vector<ExecutionState *> &addedStates,
                const std::vector<ExecutionState *> &removedStates) override;
    bool empty() override;
    void printName(llvm::raw_ostream &os) override;
  };

  /// TargetedSearcher picks a state /*COMMENT*/.
  class TargetedSearcher final : public ForwardSearcher {
  public:
    enum WeightResult : std::uint8_t {
      Continue,
      Done,
      Miss,
    };

  private:
    std::unique_ptr<DiscretePDF<ExecutionState *, ExecutionStateIDCompare>>
        states;

<<<<<<< HEAD
    KBlock* target;
    bool at_end;
=======
    KBlock *target;
>>>>>>> d17b0e89
    std::map<KFunction *, unsigned int> &distanceToTargetFunction;
    std::vector<ExecutionState *> reachedOnLastUpdate;

    bool distanceInCallGraph(KFunction *kf, KBlock *kb, unsigned int &distance);
    WeightResult tryGetLocalWeight(ExecutionState *es, double &weight, const std::vector<KBlock*> &localTargets);
    WeightResult tryGetPreTargetWeight(ExecutionState *es, double &weight);
    WeightResult tryGetTargetWeight(ExecutionState *es, double &weight);
    WeightResult tryGetPostTargetWeight(ExecutionState *es, double &weight);
    WeightResult tryGetWeight(ExecutionState* es, double &weight);

  public:
    std::unordered_set<ExecutionState*> states_set;
<<<<<<< HEAD
    TargetedForwardSearcher(KBlock* target, bool at_return = false);
    ~TargetedForwardSearcher() override = default;
=======
    TargetedSearcher(KBlock *targetBB);
    ~TargetedSearcher() override;
>>>>>>> d17b0e89
    ExecutionState &selectState() override;
    void update(ExecutionState *current,
                const std::vector<ExecutionState *> &addedStates,
                const std::vector<ExecutionState *> &removedStates) override;
    bool empty() override;
    void printName(llvm::raw_ostream &os) override;
    std::vector<ExecutionState *> reached();
    void removeReached();
  };

  class GuidedSearcher final : public ForwardSearcher {

  private:
    std::unique_ptr<ForwardSearcher> baseSearcher;
<<<<<<< HEAD
    std::map<Target, std::unique_ptr<TargetedForwardSearcher>> targetedSearchers;
    unsigned index {1};
    bool reachingEnough;
    void addTarget(Target target);

  public:
    GuidedForwardSearcher(std::unique_ptr<ForwardSearcher> baseSearcher, bool _reachingEnough);
    ~GuidedForwardSearcher() override = default;
=======
    std::map<KBlock*, std::unique_ptr<TargetedSearcher>> targetedSearchers;
    unsigned index {1};
    bool reachingEnough;
    void addTarget(KBlock *target);

  public:
    GuidedSearcher(std::unique_ptr<ForwardSearcher> baseSearcher, bool _reachingEnough);
    ~GuidedSearcher() override = default;
>>>>>>> d17b0e89
    ExecutionState &selectState() override;
    void update(ExecutionState *current,
                const std::vector<ExecutionState *> &addedStates,
                const std::vector<ExecutionState *> &removedStates) override;

<<<<<<< HEAD
    std::unordered_set<ExecutionState*> collectAndClearReached();
    
=======
    void updateTarget(KBlock *target, KBlock *from, KBlock *remove);

    std::unordered_set<ExecutionState *> collectAndClearReached();

>>>>>>> d17b0e89
    bool empty() override;
    void printName(llvm::raw_ostream &os) override;
  };

  /// The base class for all weighted searchers. Uses DiscretePDF as underlying
  /// data structure.
  class WeightedRandomSearcher final : public ForwardSearcher {
  public:
    enum WeightType : std::uint8_t {
      Depth,
      RP,
      QueryCost,
      InstCount,
      CPInstCount,
      MinDistToUncovered,
      CoveringNew
    };

  private:
    std::unique_ptr<DiscretePDF<ExecutionState*, ExecutionStateIDCompare>> states;
    RNG &theRNG;
    WeightType type;
    bool updateWeights;
    
    double getWeight(ExecutionState*);

  public:
    /// \param type The WeightType that determines the underlying heuristic.
    /// \param RNG A random number generator.
    WeightedRandomSearcher(WeightType type, RNG &rng);
    ~WeightedRandomSearcher() override = default;

    ExecutionState &selectState() override;
    void update(ExecutionState *current,
                const std::vector<ExecutionState *> &addedStates,
                const std::vector<ExecutionState *> &removedStates) override;
    bool empty() override;
    void printName(llvm::raw_ostream &os) override;
  };

  /// RandomPathSearcher performs a random walk of the PTree to select a state.
  /// PTree is a global data structure, however, a searcher can sometimes only
  /// select from a subset of all states (depending on the update calls).
  ///
  /// To support this, RandomPathSearcher has a subgraph view of PTree, in that it
  /// only walks the PTreeNodes that it "owns". Ownership is stored in the
  /// getInt method of the PTreeNodePtr class (which hides it in the pointer itself).
  ///
  /// The current implementation of PTreeNodePtr supports only 3 instances of the
  /// RandomPathSearcher. This is because the current PTreeNodePtr implementation
  /// conforms to C++ and only steals the last 3 alignment bits. This restriction
  /// could be relaxed slightly by an architecture-specific implementation of
  /// PTreeNodePtr that also steals the top bits of the pointer.
  ///
  /// The ownership bits are maintained in the update method.
  class RandomPathSearcher final : public ForwardSearcher {
    PForest &processForest;
    RNG &theRNG;

    // Unique bitmask of this searcher
    const uint8_t idBitMask;

  public:
    /// \param processTree The process tree.
    /// \param RNG A random number generator.
    RandomPathSearcher(PForest &processForest, RNG &rng);
    ~RandomPathSearcher() override = default;

    ExecutionState &selectState() override;
    void update(ExecutionState *current,
                const std::vector<ExecutionState *> &addedStates,
                const std::vector<ExecutionState *> &removedStates) override;
    bool empty() override;
    void printName(llvm::raw_ostream &os) override;
  };


  extern llvm::cl::opt<bool> UseIncompleteMerge;
  class MergeHandler;
  class MergingSearcher final : public ForwardSearcher {
    friend class MergeHandler;

    private:

    std::unique_ptr<ForwardSearcher> baseSearcher;

    /// States that have been paused by the 'pauseState' function
    std::vector<ExecutionState*> pausedStates;

    public:
    /// \param baseSearcher The underlying searcher (takes ownership).
    explicit MergingSearcher(ForwardSearcher *baseSearcher);
    ~MergingSearcher() override = default;

    /// ExecutionStates currently paused from scheduling because they are
    /// waiting to be merged in a klee_close_merge instruction
    std::set<ExecutionState *> inCloseMerge;

    /// Keeps track of all currently ongoing merges.
    /// An ongoing merge is a set of states (stored in a MergeHandler object)
    /// which branched from a single state which ran into a klee_open_merge(),
    /// and not all states in the set have reached the corresponding
    /// klee_close_merge() yet.
    std::vector<MergeHandler *> mergeGroups;

    /// Remove state from the searcher chain, while keeping it in the executor.
    /// This is used here to 'freeze' a state while it is waiting for other
    /// states in its merge group to reach the same instruction.
    void pauseState(ExecutionState &state);

    /// Continue a paused state
    void continueState(ExecutionState &state);

    ExecutionState &selectState() override;
    void update(ExecutionState *current,
                const std::vector<ExecutionState *> &addedStates,
                const std::vector<ExecutionState *> &removedStates) override;

    bool empty() override;
    void printName(llvm::raw_ostream &os) override;
  };

  /// BatchingSearcher selects a state from an underlying searcher and returns
  /// that state for further exploration for a given time or a given number
  /// of instructions.
  class BatchingSearcher final : public ForwardSearcher {
    std::unique_ptr<ForwardSearcher> baseSearcher;
    time::Span timeBudget;
    unsigned instructionBudget;

    ExecutionState *lastState {nullptr};
    time::Point lastStartTime;
    unsigned lastStartInstructions;

  public:
    /// \param baseSearcher The underlying searcher (takes ownership).
    /// \param timeBudget Time span a state gets selected before choosing a different one.
    /// \param instructionBudget Number of instructions to re-select a state for.
    BatchingSearcher(ForwardSearcher *baseSearcher, time::Span timeBudget, unsigned instructionBudget);
    ~BatchingSearcher() override = default;

    ExecutionState &selectState() override;
    void update(ExecutionState *current,
                const std::vector<ExecutionState *> &addedStates,
                const std::vector<ExecutionState *> &removedStates) override;
    bool empty() override;
    void printName(llvm::raw_ostream &os) override;
  };

  /// IterativeDeepeningTimeSearcher implements time-based deepening. States
  /// are selected from an underlying searcher. When a state reaches its time
  /// limit it is paused (removed from underlying searcher). When the underlying
  /// searcher runs out of states, the time budget is increased and all paused
  /// states are revived (added to underlying searcher).
  class IterativeDeepeningTimeSearcher final : public ForwardSearcher {
    std::unique_ptr<ForwardSearcher> baseSearcher;
    time::Point startTime;
    time::Span time {time::seconds(1)};
    std::set<ExecutionState*> pausedStates;

  public:
    /// \param baseSearcher The underlying searcher (takes ownership).
    explicit IterativeDeepeningTimeSearcher(ForwardSearcher *baseSearcher);
    ~IterativeDeepeningTimeSearcher() override = default;

    ExecutionState &selectState() override;
    void update(ExecutionState *current,
                const std::vector<ExecutionState *> &addedStates,
                const std::vector<ExecutionState *> &removedStates) override;
    bool empty() override;
    void printName(llvm::raw_ostream &os) override;
  };

  /// InterleavedSearcher selects states from a set of searchers in round-robin
  /// manner. It is used for KLEE's default strategy where it switches between
  /// RandomPathSearcher and WeightedRandomSearcher with CoveringNew metric.
  class InterleavedSearcher final : public ForwardSearcher {
    std::vector<std::unique_ptr<ForwardSearcher>> searchers;
    unsigned index {1};

  public:
    /// \param searchers The underlying searchers (takes ownership).
    explicit InterleavedSearcher(const std::vector<ForwardSearcher *> &searchers);
    ~InterleavedSearcher() override = default;

    ExecutionState &selectState() override;
    void update(ExecutionState *current,
                const std::vector<ExecutionState *> &addedStates,
                const std::vector<ExecutionState *> &removedStates) override;
    bool empty() override;
    void printName(llvm::raw_ostream &os) override;
  };

  struct ExecutionStateBinaryRank {
    ExecutionStateBinaryRank () {}
    virtual bool getRank(ExecutionState const &state) = 0;
  };

  struct ExecutionStateIsolationRank : klee::ExecutionStateBinaryRank {
    ExecutionStateIsolationRank () {}
    bool getRank(ExecutionState const &state) override;
  };

  class BinaryRankedSearcher final : public ForwardSearcher {
    ExecutionStateBinaryRank &rank;
    std::unique_ptr<ForwardSearcher> firstRankSearcher;
    std::unique_ptr<ForwardSearcher> secondRankSearcher;

  public:
    explicit BinaryRankedSearcher(ExecutionStateBinaryRank &rank, std::unique_ptr<ForwardSearcher> first, std::unique_ptr<ForwardSearcher> second);
    ExecutionState &selectState() override;
    void update(ExecutionState *current,
                const std::vector<ExecutionState *> &addedStates,
                const std::vector<ExecutionState *> &removedStates) override;
    bool empty() override;
    void printName(llvm::raw_ostream &os) override;
  };

} // klee namespace<|MERGE_RESOLUTION|>--- conflicted
+++ resolved
@@ -126,12 +126,8 @@
     std::unique_ptr<DiscretePDF<ExecutionState *, ExecutionStateIDCompare>>
         states;
 
-<<<<<<< HEAD
     KBlock* target;
     bool at_end;
-=======
-    KBlock *target;
->>>>>>> d17b0e89
     std::map<KFunction *, unsigned int> &distanceToTargetFunction;
     std::vector<ExecutionState *> reachedOnLastUpdate;
 
@@ -144,13 +140,9 @@
 
   public:
     std::unordered_set<ExecutionState*> states_set;
-<<<<<<< HEAD
-    TargetedForwardSearcher(KBlock* target, bool at_return = false);
-    ~TargetedForwardSearcher() override = default;
-=======
-    TargetedSearcher(KBlock *targetBB);
-    ~TargetedSearcher() override;
->>>>>>> d17b0e89
+    TargetedSearcher(KBlock* target, bool at_return = false);
+    ~TargetedSearcher() override = default;
+
     ExecutionState &selectState() override;
     void update(ExecutionState *current,
                 const std::vector<ExecutionState *> &addedStates,
@@ -165,39 +157,21 @@
 
   private:
     std::unique_ptr<ForwardSearcher> baseSearcher;
-<<<<<<< HEAD
-    std::map<Target, std::unique_ptr<TargetedForwardSearcher>> targetedSearchers;
+    std::map<Target, std::unique_ptr<TargetedSearcher>> targetedSearchers;
     unsigned index {1};
     bool reachingEnough;
     void addTarget(Target target);
 
   public:
-    GuidedForwardSearcher(std::unique_ptr<ForwardSearcher> baseSearcher, bool _reachingEnough);
-    ~GuidedForwardSearcher() override = default;
-=======
-    std::map<KBlock*, std::unique_ptr<TargetedSearcher>> targetedSearchers;
-    unsigned index {1};
-    bool reachingEnough;
-    void addTarget(KBlock *target);
-
-  public:
     GuidedSearcher(std::unique_ptr<ForwardSearcher> baseSearcher, bool _reachingEnough);
     ~GuidedSearcher() override = default;
->>>>>>> d17b0e89
-    ExecutionState &selectState() override;
-    void update(ExecutionState *current,
-                const std::vector<ExecutionState *> &addedStates,
-                const std::vector<ExecutionState *> &removedStates) override;
-
-<<<<<<< HEAD
-    std::unordered_set<ExecutionState*> collectAndClearReached();
-    
-=======
-    void updateTarget(KBlock *target, KBlock *from, KBlock *remove);
+    ExecutionState &selectState() override;
+    void update(ExecutionState *current,
+                const std::vector<ExecutionState *> &addedStates,
+                const std::vector<ExecutionState *> &removedStates) override;
 
     std::unordered_set<ExecutionState *> collectAndClearReached();
 
->>>>>>> d17b0e89
     bool empty() override;
     void printName(llvm::raw_ostream &os) override;
   };
