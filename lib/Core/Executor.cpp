//===-- Executor.cpp ------------------------------------------------------===//
//
//                     The KLEE Symbolic Virtual Machine
//
// This file is distributed under the University of Illinois Open Source
// License. See LICENSE.TXT for details.
//
//===----------------------------------------------------------------------===//

#include "Executor.h"

#include "Context.h"
#include "CoreStats.h"
#include "ExecutionState.h"
#include "ExternalDispatcher.h"
#include "GetElementPtrTypeIterator.h"
#include "ImpliedValue.h"
#include "Memory.h"
#include "MemoryManager.h"
#include "PForest.h"
#include "Searcher.h"
#include "SeedInfo.h"
#include "SpecialFunctionHandler.h"
#include "StatsTracker.h"
#include "TimingSolver.h"
#include "UserSearcher.h"
#include "Composer.h"

#include "klee/ADT/KTest.h"
#include "klee/ADT/RNG.h"
#include "klee/Config/Version.h"
#include "klee/Core/Interpreter.h"
#include "klee/Expr/ArrayExprOptimizer.h"
#include "klee/Expr/Assignment.h"
#include "klee/Expr/Expr.h"
#include "klee/Expr/ExprPPrinter.h"
#include "klee/Expr/ExprSMTLIBPrinter.h"
#include "klee/Expr/ExprUtil.h"
#include "klee/Module/Cell.h"
#include "klee/Module/InstructionInfoTable.h"
#include "klee/Module/KInstruction.h"
#include "klee/Module/KModule.h"
#include "klee/Solver/Common.h"
#include "klee/Solver/SolverCmdLine.h"
#include "klee/Solver/SolverStats.h"
#include "klee/Statistics/TimerStatIncrementer.h"
#include "klee/Support/Casting.h"
#include "klee/Support/ErrorHandling.h"
#include "klee/Support/FileHandling.h"
#include "klee/Support/FloatEvaluation.h"
#include "klee/Support/ModuleUtil.h"
#include "klee/Support/OptionCategories.h"
#include "klee/System/MemoryUsage.h"
#include "klee/System/Time.h"

#include "llvm/ADT/SmallPtrSet.h"
#include "llvm/ADT/StringExtras.h"
#include "llvm/IR/Attributes.h"
#include "llvm/IR/BasicBlock.h"
#if LLVM_VERSION_CODE < LLVM_VERSION(8, 0)
#include "llvm/IR/CallSite.h"
#endif
#include "llvm/IR/Constants.h"
#include "llvm/IR/DataLayout.h"
#include "llvm/IR/Function.h"
#include "llvm/IR/Instructions.h"
#include "llvm/IR/IntrinsicInst.h"
#include "llvm/IR/LLVMContext.h"
#include "llvm/IR/Module.h"
#include "llvm/IR/Operator.h"
#include "llvm/Support/CommandLine.h"
#include "llvm/Support/ErrorHandling.h"
#include "llvm/Support/FileSystem.h"
#include "llvm/Support/Path.h"
#include "llvm/Support/Process.h"
#if LLVM_VERSION_CODE >= LLVM_VERSION(10, 0)
#include "llvm/Support/TypeSize.h"
#else
typedef unsigned TypeSize;
#endif
#include "llvm/Support/raw_ostream.h"

#include <algorithm>
#include <cassert>
#include <cerrno>
#include <cstring>
#include <cxxabi.h>
#include <fstream>
#include <iomanip>
#include <iosfwd>
#include <limits>
#include <sstream>
#include <string>
#include <sys/mman.h>
#include <vector>
#include <chrono>
using namespace std::chrono;

using namespace llvm;
using namespace klee;

namespace klee {
cl::OptionCategory ExecCat("Execution option",
                              "This opntions control kind of execution");

cl::OptionCategory DebugCat("Debugging options",
                            "These are debugging options.");

cl::OptionCategory ExtCallsCat("External call policy options",
                               "These options impact external calls.");

cl::OptionCategory SeedingCat(
    "Seeding options",
    "These options are related to the use of seeds to start exploration.");

cl::OptionCategory
    TerminationCat("State and overall termination options",
                   "These options control termination of the overall KLEE "
                   "execution and of individual states.");

cl::OptionCategory TestGenCat("Test generation options",
                              "These options impact test generation.");

cl::opt<std::string> MaxTime(
    "max-time",
    cl::desc("Halt execution after the specified duration.  "
             "Set to 0s to disable (default=0s)"),
    cl::init("0s"),
    cl::cat(TerminationCat));

cl::opt<bool> UseGEPExpr(
    "use-gep-expr",
    cl::init(true),
    cl::desc("Kind of execution mode"),
    cl::cat(ExecCat));

} // namespace klee

namespace {

/*** Test generation options ***/

cl::opt<bool> DumpStatesOnHalt(
    "dump-states-on-halt",
    cl::init(true),
    cl::desc("Dump test cases for all active states on exit (default=true)"),
    cl::cat(TestGenCat));

cl::opt<bool> OnlyOutputStatesCoveringNew(
    "only-output-states-covering-new",
    cl::init(false),
    cl::desc("Only output test cases covering new code (default=false)"),
    cl::cat(TestGenCat));

cl::opt<bool> EmitAllErrors(
    "emit-all-errors", cl::init(false),
    cl::desc("Generate tests cases for all errors "
             "(default=false, i.e. one per (error,instruction) pair)"),
    cl::cat(TestGenCat));


/* Constraint solving options */

cl::opt<unsigned> MaxSymArraySize(
    "max-sym-array-size",
    cl::desc(
        "If a symbolic array exceeds this size (in bytes), symbolic addresses "
        "into this array are concretized.  Set to 0 to disable (default=0)"),
    cl::init(0),
    cl::cat(SolvingCat));

cl::opt<bool>
    SimplifySymIndices("simplify-sym-indices",
                       cl::init(false),
                       cl::desc("Simplify symbolic accesses using equalities "
                                "from other constraints (default=false)"),
                       cl::cat(SolvingCat));

cl::opt<bool>
    EqualitySubstitution("equality-substitution", cl::init(true),
                         cl::desc("Simplify equality expressions before "
                                  "querying the solver (default=true)"),
                         cl::cat(SolvingCat));

cl::opt<bool>
    UseSolverInComposition("check-sat-compose",
                        cl::init(false),
                        cl::desc("Checks constraits feasibility during composition"),
                        cl::cat(SolvingCat));

/*** External call policy options ***/

enum class ExternalCallPolicy {
  None,     // No external calls allowed
  Concrete, // Only external calls with concrete arguments allowed
  All,      // All external calls allowed
};

cl::opt<ExternalCallPolicy> ExternalCalls(
    "external-calls",
    cl::desc("Specify the external call policy"),
    cl::values(
        clEnumValN(
            ExternalCallPolicy::None, "none",
            "No external function calls are allowed.  Note that KLEE always "
            "allows some external calls with concrete arguments to go through "
            "(in particular printf and puts), regardless of this option."),
        clEnumValN(ExternalCallPolicy::Concrete, "concrete",
                   "Only external function calls with concrete arguments are "
                   "allowed (default)"),
        clEnumValN(ExternalCallPolicy::All, "all",
                   "All external function calls are allowed.  This concretizes "
                   "any symbolic arguments in calls to external functions.")
            KLEE_LLVM_CL_VAL_END),
    cl::init(ExternalCallPolicy::Concrete),
    cl::cat(ExtCallsCat));

cl::opt<bool> SuppressExternalWarnings(
    "suppress-external-warnings",
    cl::init(false),
    cl::desc("Supress warnings about calling external functions."),
    cl::cat(ExtCallsCat));

cl::opt<bool> AllExternalWarnings(
    "all-external-warnings",
    cl::init(false),
    cl::desc("Issue a warning everytime an external call is made, "
             "as opposed to once per function (default=false)"),
    cl::cat(ExtCallsCat));


/*** Seeding options ***/

cl::opt<bool> AlwaysOutputSeeds(
    "always-output-seeds",
    cl::init(true),
    cl::desc(
        "Dump test cases even if they are driven by seeds only (default=true)"),
    cl::cat(SeedingCat));

cl::opt<bool> OnlyReplaySeeds(
    "only-replay-seeds",
    cl::init(false),
    cl::desc("Discard states that do not have a seed (default=false)."),
    cl::cat(SeedingCat));

cl::opt<bool> OnlySeed("only-seed",
                       cl::init(false),
                       cl::desc("Stop execution after seeding is done without "
                                "doing regular search (default=false)."),
                       cl::cat(SeedingCat));

cl::opt<bool>
    AllowSeedExtension("allow-seed-extension",
                       cl::init(false),
                       cl::desc("Allow extra (unbound) values to become "
                                "symbolic during seeding (default=false)."),
                       cl::cat(SeedingCat));

cl::opt<bool> ZeroSeedExtension(
    "zero-seed-extension",
    cl::init(false),
    cl::desc(
        "Use zero-filled objects if matching seed not found (default=false)"),
    cl::cat(SeedingCat));

cl::opt<bool> AllowSeedTruncation(
    "allow-seed-truncation",
    cl::init(false),
    cl::desc("Allow smaller buffers than in seeds (default=false)."),
    cl::cat(SeedingCat));

cl::opt<bool> NamedSeedMatching(
    "named-seed-matching",
    cl::init(false),
    cl::desc("Use names to match symbolic objects to inputs (default=false)."),
    cl::cat(SeedingCat));

cl::opt<std::string>
    SeedTime("seed-time",
             cl::desc("Amount of time to dedicate to seeds, before normal "
                      "search (default=0s (off))"),
             cl::cat(SeedingCat));


/*** Termination criteria options ***/

cl::list<Executor::TerminateReason> ExitOnErrorType(
    "exit-on-error-type",
    cl::desc(
        "Stop execution after reaching a specified condition (default=false)"),
    cl::values(
        clEnumValN(Executor::Abort, "Abort", "The program crashed"),
        clEnumValN(Executor::Assert, "Assert", "An assertion was hit"),
        clEnumValN(Executor::BadVectorAccess, "BadVectorAccess",
                   "Vector accessed out of bounds"),
        clEnumValN(Executor::Exec, "Exec",
                   "Trying to execute an unexpected instruction"),
        clEnumValN(Executor::External, "External",
                   "External objects referenced"),
        clEnumValN(Executor::Free, "Free", "Freeing invalid memory"),
        clEnumValN(Executor::Model, "Model", "Memory model limit hit"),
        clEnumValN(Executor::Overflow, "Overflow", "An overflow occurred"),
        clEnumValN(Executor::Ptr, "Ptr", "Pointer error"),
        clEnumValN(Executor::ReadOnly, "ReadOnly", "Write to read-only memory"),
        clEnumValN(Executor::ReportError, "ReportError",
                   "klee_report_error called"),
        clEnumValN(Executor::User, "User", "Wrong klee_* functions invocation"),
        clEnumValN(Executor::UncaughtException, "UncaughtException",
                   "Exception was not caught"),
        clEnumValN(Executor::UnexpectedException, "UnexpectedException",
                   "An unexpected exception was thrown"),
        clEnumValN(Executor::Unhandled, "Unhandled",
                   "Unhandled instruction hit") KLEE_LLVM_CL_VAL_END),
    cl::ZeroOrMore,
    cl::cat(TerminationCat));

cl::opt<unsigned long long> MaxInstructions(
    "max-instructions",
    cl::desc("Stop execution after this many instructions.  Set to 0 to disable (default=0)"),
    cl::init(0),
    cl::cat(TerminationCat));

cl::opt<unsigned long long> MaxCycles(
    "max-cycles",
    cl::desc("stop execution after visiting some basic block this amount of times (default=1)."),
    cl::init(1),
    cl::cat(TerminationCat));

cl::opt<unsigned>
    MaxForks("max-forks",
             cl::desc("Only fork this many times.  Set to -1 to disable (default=-1)"),
             cl::init(~0u),
             cl::cat(TerminationCat));

cl::opt<unsigned> MaxDepth(
    "max-depth",
    cl::desc("Only allow this many symbolic branches.  Set to 0 to disable (default=0)"),
    cl::init(0),
    cl::cat(TerminationCat));

cl::opt<uint64_t> MaxRec( 
    "max-rec-depth",
    cl::desc("defines a maximum depth of recursive calls"),
    cl::init(0),
    cl::cat(TerminationCat));

cl::opt<unsigned> MaxMemory("max-memory",
                            cl::desc("Refuse to fork when above this amount of "
                                     "memory (in MB) (see -max-memory-inhibit) and terminate "
                                     "states when additional 100MB allocated (default=2000)"),
                            cl::init(2000),
                            cl::cat(TerminationCat));

cl::opt<bool> MaxMemoryInhibit(
    "max-memory-inhibit",
    cl::desc(
        "Inhibit forking when above memory cap (see -max-memory) (default=true)"),
    cl::init(true),
    cl::cat(TerminationCat));

cl::opt<unsigned> RuntimeMaxStackFrames(
    "max-stack-frames",
    cl::desc("Terminate a state after this many stack frames.  Set to 0 to "
             "disable (default=8192)"),
    cl::init(8192),
    cl::cat(TerminationCat));

cl::opt<double> MaxStaticForkPct(
    "max-static-fork-pct", cl::init(1.),
    cl::desc("Maximum percentage spent by an instruction forking out of the "
             "forking of all instructions (default=1.0 (always))"),
    cl::cat(TerminationCat));

cl::opt<double> MaxStaticSolvePct(
    "max-static-solve-pct", cl::init(1.),
    cl::desc("Maximum percentage of solving time that can be spent by a single "
             "instruction over total solving time for all instructions "
             "(default=1.0 (always))"),
    cl::cat(TerminationCat));

cl::opt<double> MaxStaticCPForkPct(
    "max-static-cpfork-pct", cl::init(1.),
    cl::desc("Maximum percentage spent by an instruction of a call path "
             "forking out of the forking of all instructions in the call path "
             "(default=1.0 (always))"),
    cl::cat(TerminationCat));

cl::opt<double> MaxStaticCPSolvePct(
    "max-static-cpsolve-pct", cl::init(1.),
    cl::desc("Maximum percentage of solving time that can be spent by a single "
             "instruction of a call path over total solving time for all "
             "instructions (default=1.0 (always))"),
    cl::cat(TerminationCat));

cl::opt<std::string> TimerInterval(
    "timer-interval",
    cl::desc("Minimum interval to check timers. "
             "Affects -max-time, -istats-write-interval, -stats-write-interval, and -uncovered-update-interval (default=1s)"),
    cl::init("1s"),
    cl::cat(TerminationCat));


/*** Debugging options ***/

/// The different query logging solvers that can switched on/off
enum PrintDebugInstructionsType {
  STDERR_ALL, ///
  STDERR_SRC,
  STDERR_COMPACT,
  FILE_ALL,    ///
  FILE_SRC,    ///
  FILE_COMPACT ///
};

llvm::cl::bits<PrintDebugInstructionsType> DebugPrintInstructions(
    "debug-print-instructions",
    llvm::cl::desc("Log instructions during execution."),
    llvm::cl::values(
        clEnumValN(STDERR_ALL, "all:stderr",
                   "Log all instructions to stderr "
                   "in format [src, inst_id, "
                   "llvm_inst]"),
        clEnumValN(STDERR_SRC, "src:stderr",
                   "Log all instructions to stderr in format [src, inst_id]"),
        clEnumValN(STDERR_COMPACT, "compact:stderr",
                   "Log all instructions to stderr in format [inst_id]"),
        clEnumValN(FILE_ALL, "all:file",
                   "Log all instructions to file "
                   "instructions.txt in format [src, "
                   "inst_id, llvm_inst]"),
        clEnumValN(FILE_SRC, "src:file",
                   "Log all instructions to file "
                   "instructions.txt in format [src, "
                   "inst_id]"),
        clEnumValN(FILE_COMPACT, "compact:file",
                   "Log all instructions to file instructions.txt in format "
                   "[inst_id]") KLEE_LLVM_CL_VAL_END),
    llvm::cl::CommaSeparated,
    cl::cat(DebugCat));

#ifdef HAVE_ZLIB_H
cl::opt<bool> DebugCompressInstructions(
    "debug-compress-instructions", cl::init(false),
    cl::desc(
        "Compress the logged instructions in gzip format (default=false)."),
    cl::cat(DebugCat));
#endif

cl::opt<bool> DebugCheckForImpliedValues(
    "debug-check-for-implied-values", cl::init(false),
    cl::desc("Debug the implied value optimization"),
    cl::cat(DebugCat));

cl::opt<bool> DebugPrintResult(
    "debug-print-states",
    cl::desc("Printing constraints for resulting states after compositional execution"),
    cl::init(false),
    cl::cat(DebugCat));

} // namespace

// XXX hack
extern "C" unsigned dumpStates, dumpPTForest;
unsigned dumpStates = 0, dumpPTForest = 0;

const char *Executor::TerminateReasonNames[] = {
  [ Abort ] = "abort",
  [ Assert ] = "assert",
  [ BadVectorAccess ] = "bad_vector_access",
  [ Exec ] = "exec",
  [ External ] = "external",
  [ Free ] = "free",
  [ Model ] = "model",
  [ Overflow ] = "overflow",
  [ Ptr ] = "ptr",
  [ ReadOnly ] = "readonly",
  [ ReportError ] = "reporterror",
  [ User ] = "user",
  [ UncaughtException ] = "uncaught_exception",
  [ UnexpectedException ] = "unexpected_exception",
  [ Unhandled ] = "xxx",
};

Executor *Composer::executor = nullptr;

Executor::Executor(LLVMContext &ctx, const InterpreterOptions &opts,
                   InterpreterHandler *ih)
    : Interpreter(opts), interpreterHandler(ih), searcher(0),
      externalDispatcher(new ExternalDispatcher(ctx)), statsTracker(0),
      pathWriter(0), symPathWriter(0), specialFunctionHandler(0), timers{time::Span(TimerInterval)},
      replayKTest(0), replayPath(0), usingSeeds(0),
      atMemoryLimit(false), inhibitForking(false), haltExecution(false),
      ivcEnabled(false), debugLogBuffer(debugBufferString) {

  Composer::executor = this;

  const time::Span maxTime{MaxTime};
  if (maxTime) timers.add(
        std::make_unique<Timer>(maxTime, [&]{
        klee_message("HaltTimer invoked");
        setHaltExecution(true);
      }));

  coreSolverTimeout = time::Span{MaxCoreSolverTime};
  if (coreSolverTimeout) UseForkedCoreSolver = true;
  Solver *coreSolver = klee::createCoreSolver(CoreSolverToUse);
  if (!coreSolver) {
    klee_error("Failed to create core solver\n");
  }

  Solver *solver = constructSolverChain(
      coreSolver,
      interpreterHandler->getOutputFilename(ALL_QUERIES_SMT2_FILE_NAME),
      interpreterHandler->getOutputFilename(SOLVER_QUERIES_SMT2_FILE_NAME),
      interpreterHandler->getOutputFilename(ALL_QUERIES_KQUERY_FILE_NAME),
      interpreterHandler->getOutputFilename(SOLVER_QUERIES_KQUERY_FILE_NAME));

  this->solver = new TimingSolver(solver, EqualitySubstitution);
  memory = new MemoryManager(&arrayCache);

  initializeSearchOptions();

  if (OnlyOutputStatesCoveringNew && !StatsTracker::useIStats())
    klee_error("To use --only-output-states-covering-new, you need to enable --output-istats.");

  if (DebugPrintInstructions.isSet(FILE_ALL) ||
      DebugPrintInstructions.isSet(FILE_COMPACT) ||
      DebugPrintInstructions.isSet(FILE_SRC)) {
    std::string debug_file_name =
        interpreterHandler->getOutputFilename("instructions.txt");
    std::string error;
#ifdef HAVE_ZLIB_H
    if (!DebugCompressInstructions) {
#endif
      debugInstFile = klee_open_output_file(debug_file_name, error);
#ifdef HAVE_ZLIB_H
    } else {
      debug_file_name.append(".gz");
      debugInstFile = klee_open_compressed_output_file(debug_file_name, error);
    }
#endif
    if (!debugInstFile) {
      klee_error("Could not open file %s : %s", debug_file_name.c_str(),
                 error.c_str());
    }
  }
}

llvm::Module *
Executor::setModule(std::vector<std::unique_ptr<llvm::Module>> &modules,
                    const ModuleOptions &opts) {
  assert(!kmodule && !modules.empty() &&
         "can only register one module"); // XXX gross

  kmodule = std::unique_ptr<KModule>(new KModule());

  // Preparing the final module happens in multiple stages

  // Link with KLEE intrinsics library before running any optimizations
  SmallString<128> LibPath(opts.LibraryDir);
  llvm::sys::path::append(LibPath,
                          "libkleeRuntimeIntrinsic" + opts.OptSuffix + ".bca");
  std::string error;
  if (!klee::loadFile(LibPath.c_str(), modules[0]->getContext(), modules,
                      error)) {
    klee_error("Could not load KLEE intrinsic file %s", LibPath.c_str());
  }

  // 1.) Link the modules together
  while (kmodule->link(modules, opts.EntryPoint)) {
    // 2.) Apply different instrumentation
    kmodule->instrument(opts);
  }

  // 3.) Optimise and prepare for KLEE

  // Create a list of functions that should be preserved if used
  std::vector<const char *> preservedFunctions;
  specialFunctionHandler = new SpecialFunctionHandler(*this);
  specialFunctionHandler->prepare(preservedFunctions);

  preservedFunctions.push_back(opts.EntryPoint.c_str());

  // Preserve the free-standing library calls
  preservedFunctions.push_back("memset");
  preservedFunctions.push_back("memcpy");
  preservedFunctions.push_back("memcmp");
  preservedFunctions.push_back("memmove");

  kmodule->optimiseAndPrepare(opts, preservedFunctions);
  kmodule->checkModule();

  // 4.) Manifest the module
  kmodule->manifest(interpreterHandler, StatsTracker::useStatistics());

  specialFunctionHandler->bind();

  if (StatsTracker::useStatistics() || userSearcherRequiresMD2U()) {
    statsTracker = 
      new StatsTracker(*this,
                       interpreterHandler->getOutputFilename("assembly.ll"),
                       userSearcherRequiresMD2U());
  }

  // Initialize the context.
  DataLayout *TD = kmodule->targetData.get();
  Context::initialize(TD->isLittleEndian(),
                      (Expr::Width)TD->getPointerSizeInBits());

  return kmodule->module.get();
}

Executor::~Executor() {
  delete memory;
  delete externalDispatcher;
  delete specialFunctionHandler;
  delete statsTracker;
  delete solver;
}

/***/

void Executor::addCompletedResult(ExecutionState &state) {
  results[state.getInitPCBlock()].completedStates[state.getPrevPCBlock()].insert(&state);
}
void Executor::addErroneousResult(ExecutionState &state) {
  results[state.getInitPCBlock()].erroneousStates[state.getPrevPCBlock()].insert(&state);
}
void Executor::addHistoryResult(ExecutionState &state) {
  results[state.getInitPCBlock()].history[state.getPrevPCBlock()].insert(state.level.begin(), state.level.end());
}

void Executor::initializeGlobalObject(ExecutionState &state, ObjectState *os,
                                      const Constant *c, 
                                      unsigned offset) {
  const auto targetData = kmodule->targetData.get();
  if (const ConstantVector *cp = dyn_cast<ConstantVector>(c)) {
    unsigned elementSize =
      targetData->getTypeStoreSize(cp->getType()->getElementType());
    for (unsigned i=0, e=cp->getNumOperands(); i != e; ++i)
      initializeGlobalObject(state, os, cp->getOperand(i), 
			     offset + i*elementSize);
  } else if (isa<ConstantAggregateZero>(c)) {
    unsigned i, size = targetData->getTypeStoreSize(c->getType());
    for (i=0; i<size; i++)
      os->write8(offset+i, (uint8_t) 0);
  } else if (const ConstantArray *ca = dyn_cast<ConstantArray>(c)) {
    unsigned elementSize =
      targetData->getTypeStoreSize(ca->getType()->getElementType());
    for (unsigned i=0, e=ca->getNumOperands(); i != e; ++i)
      initializeGlobalObject(state, os, ca->getOperand(i), 
			     offset + i*elementSize);
  } else if (const ConstantStruct *cs = dyn_cast<ConstantStruct>(c)) {
    const StructLayout *sl =
      targetData->getStructLayout(cast<StructType>(cs->getType()));
    for (unsigned i=0, e=cs->getNumOperands(); i != e; ++i)
      initializeGlobalObject(state, os, cs->getOperand(i), 
			     offset + sl->getElementOffset(i));
  } else if (const ConstantDataSequential *cds =
               dyn_cast<ConstantDataSequential>(c)) {
    unsigned elementSize =
      targetData->getTypeStoreSize(cds->getElementType());
    for (unsigned i=0, e=cds->getNumElements(); i != e; ++i)
      initializeGlobalObject(state, os, cds->getElementAsConstant(i),
                             offset + i*elementSize);
  } else if (!isa<UndefValue>(c) && !isa<MetadataAsValue>(c)) {
    unsigned StoreBits = targetData->getTypeStoreSizeInBits(c->getType());
    ref<ConstantExpr> C = evalConstant(c);

    // Extend the constant if necessary;
    assert(StoreBits >= C->getWidth() && "Invalid store size!");
    if (StoreBits > C->getWidth())
      C = C->ZExt(StoreBits);

    os->write(offset, C);
  }
}

MemoryObject * Executor::addExternalObject(ExecutionState &state, 
                                           void *addr, unsigned size, 
                                           bool isReadOnly) {
  auto mo = memory->allocateFixed(reinterpret_cast<std::uint64_t>(addr),
                                  size, nullptr);
  ObjectState *os = bindObjectInState(state, mo, false);
  for(unsigned i = 0; i < size; i++)
    os->write8(i, ((uint8_t*)addr)[i]);
  if(isReadOnly)
    os->setReadOnly(true);  
  return mo;
}


extern void *__dso_handle __attribute__ ((__weak__));

void Executor::initializeGlobals(ExecutionState &state) {
  // allocate and initialize globals, done in two passes since we may
  // need address of a global in order to initialize some other one.

  // allocate memory objects for all globals
  allocateGlobalObjects(state);

  // initialize aliases first, may be needed for global objects
  initializeGlobalAliases();

  // finally, do the actual initialization
  initializeGlobalObjects(state);
}

void Executor::allocateGlobalObjects(ExecutionState &state) {
  const Module *m = kmodule->module.get();

  if (m->getModuleInlineAsm() != "")
    klee_warning("executable has module level assembly (ignoring)");
  // represent function globals using the address of the actual llvm function
  // object. given that we use malloc to allocate memory in states this also
  // ensures that we won't conflict. we don't need to allocate a memory object
  // since reading/writing via a function pointer is unsupported anyway.
  for (const Function &f : *m) {
    ref<ConstantExpr> addr;

    // If the symbol has external weak linkage then it is implicitly
    // not defined in this module; if it isn't resolvable then it
    // should be null.
    if (f.hasExternalWeakLinkage() &&
        !externalDispatcher->resolveSymbol(f.getName().str())) {
      addr = Expr::createPointer(0);
    } else {
      addr = Expr::createPointer(reinterpret_cast<std::uint64_t>(&f));
      legalFunctions.insert(reinterpret_cast<std::uint64_t>(&f));
    }

    globalAddresses.emplace(&f, addr);
  }

#ifndef WINDOWS
  int *errno_addr = getErrnoLocation(state);
  MemoryObject *errnoObj =
      addExternalObject(state, (void *)errno_addr, sizeof *errno_addr, false);
  // Copy values from and to program space explicitly
  errnoObj->isUserSpecified = true;
#endif

  // Disabled, we don't want to promote use of live externals.
#ifdef HAVE_CTYPE_EXTERNALS
#ifndef WINDOWS
#ifndef DARWIN
  /* from /usr/include/ctype.h:
       These point into arrays of 384, so they can be indexed by any `unsigned
       char' value [0,255]; by EOF (-1); or by any `signed char' value
       [-128,-1).  ISO C requires that the ctype functions work for `unsigned */
  const uint16_t **addr = __ctype_b_loc();
  addExternalObject(state, const_cast<uint16_t*>(*addr-128),
                    384 * sizeof **addr, true);
  addExternalObject(state, addr, sizeof(*addr), true);
    
  const int32_t **lower_addr = __ctype_tolower_loc();
  addExternalObject(state, const_cast<int32_t*>(*lower_addr-128),
                    384 * sizeof **lower_addr, true);
  addExternalObject(state, lower_addr, sizeof(*lower_addr), true);
  
  const int32_t **upper_addr = __ctype_toupper_loc();
  addExternalObject(state, const_cast<int32_t*>(*upper_addr-128),
                    384 * sizeof **upper_addr, true);
  addExternalObject(state, upper_addr, sizeof(*upper_addr), true);
#endif
#endif
#endif

  for (const GlobalVariable &v : m->globals()) {
    std::size_t globalObjectAlignment = getAllocationAlignment(&v);
    Type *ty = v.getType()->getElementType();
    std::uint64_t size = 0;
    if (ty->isSized())
      size = kmodule->targetData->getTypeStoreSize(ty);

    if (v.isDeclaration()) {
      // FIXME: We have no general way of handling unknown external
      // symbols. If we really cared about making external stuff work
      // better we could support user definition, or use the EXE style
      // hack where we check the object file information.

      if (!ty->isSized()) {
        klee_warning("Type for %.*s is not sized",
                     static_cast<int>(v.getName().size()), v.getName().data());
      }

      // XXX - DWD - hardcode some things until we decide how to fix.
#ifndef WINDOWS
      if (v.getName() == "_ZTVN10__cxxabiv117__class_type_infoE") {
        size = 0x2C;
      } else if (v.getName() == "_ZTVN10__cxxabiv120__si_class_type_infoE") {
        size = 0x2C;
      } else if (v.getName() == "_ZTVN10__cxxabiv121__vmi_class_type_infoE") {
        size = 0x2C;
      }
#endif

      if (size == 0) {
        klee_warning("Unable to find size for global variable: %.*s (use will "
                     "result in out of bounds access)",
                     static_cast<int>(v.getName().size()), v.getName().data());
      }
    }

    MemoryObject *mo = memory->allocate(size, /*isLocal=*/false,
                                        /*isGlobal=*/true, /*allocSite=*/&v,
                                        /*alignment=*/globalObjectAlignment);
    if (!mo)
      klee_error("out of memory");
    globalObjects.emplace(&v, mo);
    globalAddresses.emplace(&v, mo->getBaseExpr());
  }
}

void Executor::initializeGlobalAlias(const llvm::Constant *c) {
  // aliasee may either be a global value or constant expression
  const auto *ga = dyn_cast<GlobalAlias>(c);
  if (ga) {
    if (globalAddresses.count(ga)) {
      // already resolved by previous invocation
      return;
    }
    const llvm::Constant *aliasee = ga->getAliasee();
    if (const auto *gv = dyn_cast<GlobalValue>(aliasee)) {
      // aliasee is global value
      auto it = globalAddresses.find(gv);
      // uninitialized only if aliasee is another global alias
      if (it != globalAddresses.end()) {
        globalAddresses.emplace(ga, it->second);
        return;
      }
    }
  }

  // resolve aliases in all sub-expressions
#if LLVM_VERSION_CODE >= LLVM_VERSION(4, 0)
  for (const auto *op : c->operand_values()) {
#else
  for (auto &it : c->operands()) {
    const auto *op = &*it;
#endif
    initializeGlobalAlias(cast<Constant>(op));
  }

  if (ga) {
    // aliasee is constant expression (or global alias)
    globalAddresses.emplace(ga, evalConstant(ga->getAliasee()));
  }
}

void Executor::initializeGlobalAliases() {
  const Module *m = kmodule->module.get();
  for (const GlobalAlias &a : m->aliases()) {
    initializeGlobalAlias(&a);
  }
}

void Executor::initializeGlobalObjects(ExecutionState &state) {
  const Module *m = kmodule->module.get();

  // remember constant objects to initialise their counter part for external
  // calls
  std::vector<ObjectState *> constantObjects;
  for (const GlobalVariable &v : m->globals()) {
    MemoryObject *mo = globalObjects.find(&v)->second;
    ObjectState *os = bindObjectInState(state, mo, false);

    if (v.isDeclaration() && mo->size) {
      // Program already running -> object already initialized.
      // Read concrete value and write it to our copy.
      void *addr;
      if (v.getName() == "__dso_handle") {
        addr = &__dso_handle; // wtf ?
      } else {
        addr = externalDispatcher->resolveSymbol(v.getName().str());
      }
      if (!addr) {
        klee_error("Unable to load symbol(%.*s) while initializing globals",
                   static_cast<int>(v.getName().size()), v.getName().data());
      }
      for (unsigned offset = 0; offset < mo->size; offset++) {
        os->write8(offset, static_cast<unsigned char *>(addr)[offset]);
      }
    } else if (v.hasInitializer()) {
      initializeGlobalObject(state, os, v.getInitializer(), 0);
      if (v.isConstant())
        constantObjects.emplace_back(os);
    } else {
      os->initializeToRandom();
    }
  }

  // initialise constant memory that is potentially used with external calls
  if (!constantObjects.empty()) {
    // initialise the actual memory with constant values
    state.addressSpace.copyOutConcretes();

    // mark constant objects as read-only
    for (auto obj : constantObjects)
      obj->setReadOnly(true);
  }
}

void Executor::initializeRoot(ExecutionState &state, KBlock *kb) {
  ExecutionState *root = state.withKBlock(kb);
  prepareSymbolicArgs(*root, kb->parent);
  if (statsTracker)
    statsTracker->framePushed(*root, 0);
  processForest->addRoot(root);
  states.insert(root);
}

bool Executor::branchingPermitted(const ExecutionState &state) const {
  if ((MaxMemoryInhibit && atMemoryLimit) ||
      state.forkDisabled ||
      inhibitForking ||
      (MaxForks!=~0u && stats::forks >= MaxForks)) {

    if (MaxMemoryInhibit && atMemoryLimit)
      klee_warning_once(0, "skipping fork (memory cap exceeded)");
    else if (state.forkDisabled)
      klee_warning_once(0, "skipping fork (fork disabled on current path)");
    else if (inhibitForking)
      klee_warning_once(0, "skipping fork (fork disabled globally)");
    else
      klee_warning_once(0, "skipping fork (max-forks reached)");

    return false;
  }

  return true;
}

void Executor::branch(ExecutionState &state, 
                      const std::vector< ref<Expr> > &conditions,
                      std::vector<ExecutionState*> &result) {
  TimerStatIncrementer timer(stats::forkTime);
  unsigned N = conditions.size();
  assert(N);

  if (!branchingPermitted(state)) {
    unsigned next = theRNG.getInt32() % N;
    for (unsigned i=0; i<N; ++i) {
      if (i == next) {
        result.push_back(&state);
      } else {
        result.push_back(nullptr);
      }
    }
  } else {
    stats::forks += N-1;

    // XXX do proper balance or keep random?
    result.push_back(&state);
    for (unsigned i=1; i<N; ++i) {
      ExecutionState *es = result[theRNG.getInt32() % i];
      ExecutionState *ns = es->branch();
      addedStates.push_back(ns);
      result.push_back(ns);
      processForest->attach(es->ptreeNode, ns, es);
    }
  }

  // If necessary redistribute seeds to match conditions, killing
  // states if necessary due to OnlyReplaySeeds (inefficient but
  // simple).
  
  std::map< ExecutionState*, std::vector<SeedInfo> >::iterator it = 
    seedMap.find(&state);
  if (it != seedMap.end()) {
    std::vector<SeedInfo> seeds = it->second;
    seedMap.erase(it);

    // Assume each seed only satisfies one condition (necessarily true
    // when conditions are mutually exclusive and their conjunction is
    // a tautology).
    for (std::vector<SeedInfo>::iterator siit = seeds.begin(), 
           siie = seeds.end(); siit != siie; ++siit) {
      unsigned i;
      for (i=0; i<N; ++i) {
        ref<ConstantExpr> res;
        bool success = solver->getValue(
            state.constraints, siit->assignment.evaluate(conditions[i]), res,
            state.queryMetaData);
        assert(success && "FIXME: Unhandled solver failure");
        (void) success;
        if (res->isTrue())
          break;
      }
      
      // If we didn't find a satisfying condition randomly pick one
      // (the seed will be patched).
      if (i==N)
        i = theRNG.getInt32() % N;

      // Extra check in case we're replaying seeds with a max-fork
      if (result[i])
        seedMap[result[i]].push_back(*siit);
    }

    if (OnlyReplaySeeds) {
      for (unsigned i=0; i<N; ++i) {
        if (result[i] && !seedMap.count(result[i])) {
          terminateState(*result[i]);
          result[i] = NULL;
        }
      } 
    }
  }

  for (unsigned i=0; i<N; ++i)
    if (result[i])
      addConstraint(*result[i], conditions[i]);
}

Executor::StatePair 
Executor::fork(ExecutionState &current, ref<Expr> condition, bool isInternal) {
  Solver::Validity res;
  std::map< ExecutionState*, std::vector<SeedInfo> >::iterator it = 
    seedMap.find(&current);
  bool isSeeding = it != seedMap.end();

  if (!isSeeding && !isa<ConstantExpr>(condition) && 
      (MaxStaticForkPct!=1. || MaxStaticSolvePct != 1. ||
       MaxStaticCPForkPct!=1. || MaxStaticCPSolvePct != 1.) &&
      statsTracker->elapsed() > time::seconds(60)) {
    StatisticManager &sm = *theStatisticManager;
    CallPathNode *cpn = current.stack.back().callPathNode;
    if ((MaxStaticForkPct<1. &&
         sm.getIndexedValue(stats::forks, sm.getIndex()) > 
         stats::forks*MaxStaticForkPct) ||
        (MaxStaticCPForkPct<1. &&
         cpn && (cpn->statistics.getValue(stats::forks) > 
                 stats::forks*MaxStaticCPForkPct)) ||
        (MaxStaticSolvePct<1 &&
         sm.getIndexedValue(stats::solverTime, sm.getIndex()) > 
         stats::solverTime*MaxStaticSolvePct) ||
        (MaxStaticCPForkPct<1. &&
         cpn && (cpn->statistics.getValue(stats::solverTime) > 
                 stats::solverTime*MaxStaticCPSolvePct))) {
      ref<ConstantExpr> value;
      bool success = solver->getValue(current.constraints, condition, value,
                                      current.queryMetaData);
      assert(success && "FIXME: Unhandled solver failure");
      (void) success;
      addConstraint(current, EqExpr::create(value, condition));
      condition = value;
    }
  }

  time::Span timeout = coreSolverTimeout;
  if (isSeeding)
    timeout *= static_cast<unsigned>(it->second.size());
  solver->setTimeout(timeout);
  bool success = solver->evaluate(current.constraints, condition, res,
                                  current.queryMetaData);
  solver->setTimeout(time::Span());
  if (!success) {
    current.pc = current.prevPC;
    terminateStateEarly(current, "Query timed out (fork).");
    return StatePair(0, 0);
  }

  if (!isSeeding) {
    if (replayPath && !isInternal) {
      assert(replayPosition<replayPath->size() &&
             "ran out of branches in replay path mode");
      bool branch = (*replayPath)[replayPosition++];
      
      if (res==Solver::True) {
        assert(branch && "hit invalid branch in replay path mode");
      } else if (res==Solver::False) {
        assert(!branch && "hit invalid branch in replay path mode");
      } else {
        // add constraints
        if(branch) {
          res = Solver::True;
          addConstraint(current, condition);
        } else  {
          res = Solver::False;
          addConstraint(current, Expr::createIsZero(condition));
        }
      }
    } else if (res==Solver::Unknown) {
      assert(!replayKTest && "in replay mode, only one branch can be true.");
      
      if (!branchingPermitted(current)) {
        TimerStatIncrementer timer(stats::forkTime);
        if (theRNG.getBool()) {
          addConstraint(current, condition);
          res = Solver::True;        
        } else {
          addConstraint(current, Expr::createIsZero(condition));
          res = Solver::False;
        }
      }
    }
  }

  // Fix branch in only-replay-seed mode, if we don't have both true
  // and false seeds.
  if (isSeeding && 
      (current.forkDisabled || OnlyReplaySeeds) && 
      res == Solver::Unknown) {
    bool trueSeed=false, falseSeed=false;
    // Is seed extension still ok here?
    for (std::vector<SeedInfo>::iterator siit = it->second.begin(), 
           siie = it->second.end(); siit != siie; ++siit) {
      ref<ConstantExpr> res;
      bool success = solver->getValue(current.constraints,
                                      siit->assignment.evaluate(condition), res,
                                      current.queryMetaData);
      assert(success && "FIXME: Unhandled solver failure");
      (void) success;
      if (res->isTrue()) {
        trueSeed = true;
      } else {
        falseSeed = true;
      }
      if (trueSeed && falseSeed)
        break;
    }
    if (!(trueSeed && falseSeed)) {
      assert(trueSeed || falseSeed);
      
      res = trueSeed ? Solver::True : Solver::False;
      addConstraint(current, trueSeed ? condition : Expr::createIsZero(condition));
    }
  }


  // XXX - even if the constraint is provable one way or the other we
  // can probably benefit by adding this constraint and allowing it to
  // reduce the other constraints. For example, if we do a binary
  // search on a particular value, and then see a comparison against
  // the value it has been fixed at, we should take this as a nice
  // hint to just use the single constraint instead of all the binary
  // search ones. If that makes sense.
  if (res==Solver::True) {
    if (!isInternal) {
      current.executionPath += "1";
      if (pathWriter) {
        current.pathOS << "1";
      }
    }

    return StatePair(&current, 0);
  } else if (res==Solver::False) {
    if (!isInternal) {
      current.executionPath += "0";
      if (pathWriter) {
        current.pathOS << "0";
      }
    }

    return StatePair(0, &current);
  } else {
    TimerStatIncrementer timer(stats::forkTime);
    ExecutionState *falseState, *trueState = &current;

    ++stats::forks;

    falseState = trueState->branch();
    addedStates.push_back(falseState);


    if (it != seedMap.end()) {
      std::vector<SeedInfo> seeds = it->second;
      it->second.clear();
      std::vector<SeedInfo> &trueSeeds = seedMap[trueState];
      std::vector<SeedInfo> &falseSeeds = seedMap[falseState];
      for (std::vector<SeedInfo>::iterator siit = seeds.begin(), 
             siie = seeds.end(); siit != siie; ++siit) {
        ref<ConstantExpr> res;
        bool success = solver->getValue(current.constraints,
                                        siit->assignment.evaluate(condition),
                                        res, current.queryMetaData);
        assert(success && "FIXME: Unhandled solver failure");
        (void) success;
        if (res->isTrue()) {
          trueSeeds.push_back(*siit);
        } else {
          falseSeeds.push_back(*siit);
        }
      }
      
      bool swapInfo = false;
      if (trueSeeds.empty()) {
        if (&current == trueState) swapInfo = true;
        seedMap.erase(trueState);
      }
      if (falseSeeds.empty()) {
        if (&current == falseState) swapInfo = true;
        seedMap.erase(falseState);
      }
      if (swapInfo) {
        std::swap(trueState->coveredNew, falseState->coveredNew);
        std::swap(trueState->coveredLines, falseState->coveredLines);
      }
    }

    processForest->attach(current.ptreeNode, falseState, trueState);

    trueState->executionPath += "1";
    falseState->executionPath += "0";
    if (pathWriter) {
      // Need to update the pathOS.id field of falseState, otherwise the same id
      // is used for both falseState and trueState.
      falseState->pathOS = pathWriter->open(current.pathOS);
      if (!isInternal) {
        trueState->pathOS << "1";
        falseState->pathOS << "0";
      }
    }
    if (symPathWriter) {
      falseState->symPathOS = symPathWriter->open(current.symPathOS);
      if (!isInternal) {
        trueState->symPathOS << "1";
        falseState->symPathOS << "0";
      }
    }

    addConstraint(*trueState, condition);
    addConstraint(*falseState, Expr::createIsZero(condition));

    // Kinda gross, do we even really still want this option?
    if (MaxDepth && MaxDepth<=trueState->depth) {
      terminateStateEarly(*trueState, "max-depth exceeded.");
      terminateStateEarly(*falseState, "max-depth exceeded.");
      return StatePair(0, 0);
    }

    return StatePair(trueState, falseState);
  }
}

void Executor::addConstraint(ExecutionState &state, ref<Expr> condition) {
  if (ConstantExpr *CE = dyn_cast<ConstantExpr>(condition)) {
    if (!CE->isTrue())
      llvm::report_fatal_error("attempt to add invalid constraint");
    return;
  }

  // Check to see if this constraint violates seeds.
  std::map< ExecutionState*, std::vector<SeedInfo> >::iterator it = 
    seedMap.find(&state);
  if (it != seedMap.end()) {
    bool warn = false;
    for (std::vector<SeedInfo>::iterator siit = it->second.begin(), 
           siie = it->second.end(); siit != siie; ++siit) {
      bool res;
      bool success = solver->mustBeFalse(state.constraints,
                                         siit->assignment.evaluate(condition),
                                         res, state.queryMetaData);
      assert(success && "FIXME: Unhandled solver failure");
      (void) success;
      if (res) {
        siit->patchSeed(state, condition, solver);
        warn = true;
      }
    }
    if (warn)
      klee_warning("seeds patched for violating constraint"); 
  }

  state.addConstraint(condition);
  if (ivcEnabled)
    doImpliedValueConcretization(state, condition, 
                                 ConstantExpr::alloc(1, Expr::Bool));
}

const Cell& Executor::eval(KInstruction *ki, unsigned index,
                           ExecutionState &state) const {
  assert(index < ki->inst->getNumOperands());
  int vnumber = ki->operands[index];

  assert(vnumber != -1 &&
         "Invalid operand to eval(), not a value or constant!");

  // Determine if this is a constant or not.
  if (vnumber < 0) {
    unsigned index = -vnumber - 2;
    return kmodule->constantTable[index];
  } else {
    unsigned index = vnumber;
    StackFrame &sf = state.stack.back();
    return sf.locals[index];
  }
}

const Cell& Executor::symbolicEval(KInstruction *ki, unsigned index,
                           ExecutionState &state) {
  if(!IsolationMode) {
    return eval(ki, index, state);
  }
  assert(index < ki->inst->getNumOperands());
  int vnumber = ki->operands[index];

  assert(vnumber != -1 &&
         "Invalid operand to eval(), not a value or constant!");

  // Determine if this is a constant or not.
  if (vnumber < 0) {
    unsigned index = -vnumber - 2;
    return kmodule->constantTable[index];
  } else {
    unsigned index = vnumber;
    StackFrame &sf = state.stack.back();
    ref<Expr> reg = sf.locals[index].value;
    if (reg.isNull()) {
      prepareSymbolicRegister(state, sf, index);
    }
    return sf.locals[index];
  }
}

void Executor::bindLocal(KInstruction *target, ExecutionState &state, 
                         ref<Expr> value) {
  getDestCell(state, target).value = value;
}

void Executor::bindArgument(KFunction *kf, unsigned index, 
                            ExecutionState &state, ref<Expr> value) {
  getArgumentCell(state, kf, index).value = value;
}

ref<Expr> Executor::toUnique(const ExecutionState &state, 
                             ref<Expr> &e) {
  ref<Expr> result = e;

  if (!isa<ConstantExpr>(e)) {
    ref<ConstantExpr> value;
    bool isTrue = false;
    e = optimizer.optimizeExpr(e, true);
    solver->setTimeout(coreSolverTimeout);
    if (solver->getValue(state.constraints, e, value, state.queryMetaData)) {
      ref<Expr> cond = EqExpr::create(e, value);
      cond = optimizer.optimizeExpr(cond, false);
      if (solver->mustBeTrue(state.constraints, cond, isTrue,
                             state.queryMetaData) &&
          isTrue)
        result = value;
    }
    solver->setTimeout(time::Span());
  }
  
  return result;
}


/* Concretize the given expression, and return a possible constant value. 
   'reason' is just a documentation string stating the reason for concretization. */
ref<klee::ConstantExpr> 
Executor::toConstant(ExecutionState &state, 
                     ref<Expr> e,
                     const char *reason) {
  e = ConstraintManager::simplifyExpr(state.constraints, e);
  if (ConstantExpr *CE = dyn_cast<ConstantExpr>(e))
    return CE;

  ref<ConstantExpr> value;
  bool success =
      solver->getValue(state.constraints, e, value, state.queryMetaData);
  assert(success && "FIXME: Unhandled solver failure");
  (void) success;

  std::string str;
  llvm::raw_string_ostream os(str);
  os << "silently concretizing (reason: " << reason << ") expression " << e
     << " to value " << value << " (" << (*(state.pc)).info->file << ":"
     << (*(state.pc)).info->line << ")";

  if (AllExternalWarnings)
    klee_warning("%s", os.str().c_str());
  else
    klee_warning_once(reason, "%s", os.str().c_str());

  addConstraint(state, EqExpr::create(e, value));
    
  return value;
}

void Executor::executeGetValue(ExecutionState &state,
                               ref<Expr> e,
                               KInstruction *target) {
  e = ConstraintManager::simplifyExpr(state.constraints, e);
  std::map< ExecutionState*, std::vector<SeedInfo> >::iterator it = 
    seedMap.find(&state);
  if (it==seedMap.end() || isa<ConstantExpr>(e)) {
    ref<ConstantExpr> value;
    e = optimizer.optimizeExpr(e, true);
    bool success =
        solver->getValue(state.constraints, e, value, state.queryMetaData);
    assert(success && "FIXME: Unhandled solver failure");
    (void) success;
    bindLocal(target, state, value);
  } else {
    std::set< ref<Expr> > values;
    for (std::vector<SeedInfo>::iterator siit = it->second.begin(), 
           siie = it->second.end(); siit != siie; ++siit) {
      ref<Expr> cond = siit->assignment.evaluate(e);
      cond = optimizer.optimizeExpr(cond, true);
      ref<ConstantExpr> value;
      bool success =
          solver->getValue(state.constraints, cond, value, state.queryMetaData);
      assert(success && "FIXME: Unhandled solver failure");
      (void) success;
      values.insert(value);
    }
    
    std::vector< ref<Expr> > conditions;
    for (std::set< ref<Expr> >::iterator vit = values.begin(), 
           vie = values.end(); vit != vie; ++vit)
      conditions.push_back(EqExpr::create(e, *vit));

    std::vector<ExecutionState*> branches;
    branch(state, conditions, branches);
    
    std::vector<ExecutionState*>::iterator bit = branches.begin();
    for (std::set< ref<Expr> >::iterator vit = values.begin(), 
           vie = values.end(); vit != vie; ++vit) {
      ExecutionState *es = *bit;
      if (es)
        bindLocal(target, *es, *vit);
      ++bit;
    }
  }
}

void Executor::printDebugInstructions(ExecutionState &state) {
  // print nothing if option unset
  if (DebugPrintInstructions.getBits() == 0)
    return;

  // set output stream (stderr/file)
  llvm::raw_ostream *stream = nullptr;
  if (DebugPrintInstructions.isSet(STDERR_ALL) ||
      DebugPrintInstructions.isSet(STDERR_SRC) ||
      DebugPrintInstructions.isSet(STDERR_COMPACT))
    stream = &llvm::errs();
  else
    stream = &debugLogBuffer;

  // print:
  //   [all]     src location:asm line:state ID:instruction
  //   [compact]              asm line:state ID
  //   [src]     src location:asm line:state ID
  if (!DebugPrintInstructions.isSet(STDERR_COMPACT) &&
      !DebugPrintInstructions.isSet(FILE_COMPACT)) {
    (*stream) << "     " << state.pc->getSourceLocation() << ':';
  }

  (*stream) << state.pc->info->assemblyLine << ':' << state.getID();

  if (DebugPrintInstructions.isSet(STDERR_ALL) ||
      DebugPrintInstructions.isSet(FILE_ALL))
    (*stream) << ':' << *(state.pc->inst);

  (*stream) << '\n';

  // flush to file
  if (DebugPrintInstructions.isSet(FILE_ALL) ||
      DebugPrintInstructions.isSet(FILE_COMPACT) ||
      DebugPrintInstructions.isSet(FILE_SRC)) {
    debugLogBuffer.flush();
    (*debugInstFile) << debugLogBuffer.str();
    debugBufferString = "";
  }
}

void Executor::stepInstruction(ExecutionState &state) {
  printDebugInstructions(state);
  if (statsTracker)
    statsTracker->stepInstruction(state);

  ++stats::instructions;
  ++state.steppedInstructions;
  if (isa<LoadInst>(state.pc->inst) || isa<StoreInst>(state.pc->inst))
    ++state.steppedMemoryInstructions;
  state.prevPC = state.pc;
  ++state.pc;

  if (stats::instructions == MaxInstructions)
    haltExecution = true;
}

static inline const llvm::fltSemantics *fpWidthToSemantics(unsigned width) {
  switch (width) {
#if LLVM_VERSION_CODE >= LLVM_VERSION(4, 0)
  case Expr::Int32:
    return &llvm::APFloat::IEEEsingle();
  case Expr::Int64:
    return &llvm::APFloat::IEEEdouble();
  case Expr::Fl80:
    return &llvm::APFloat::x87DoubleExtended();
#else
  case Expr::Int32:
    return &llvm::APFloat::IEEEsingle;
  case Expr::Int64:
    return &llvm::APFloat::IEEEdouble;
  case Expr::Fl80:
    return &llvm::APFloat::x87DoubleExtended;
#endif
  default:
    return 0;
  }
}

MemoryObject *Executor::serializeLandingpad(ExecutionState &state,
                                            const llvm::LandingPadInst &lpi,
                                            bool &stateTerminated) {
  stateTerminated = false;

  std::vector<unsigned char> serialized;

  for (unsigned current_clause_id = 0; current_clause_id < lpi.getNumClauses();
       ++current_clause_id) {
    llvm::Constant *current_clause = lpi.getClause(current_clause_id);
    if (lpi.isCatch(current_clause_id)) {
      // catch-clause
      serialized.push_back(0);

      std::uint64_t ti_addr = 0;

      llvm::BitCastOperator *clause_bitcast =
          dyn_cast<llvm::BitCastOperator>(current_clause);
      if (clause_bitcast) {
        llvm::GlobalValue *clause_type =
            dyn_cast<GlobalValue>(clause_bitcast->getOperand(0));

        ti_addr = globalAddresses[clause_type]->getZExtValue();
      } else if (current_clause->isNullValue()) {
        ti_addr = 0;
      } else {
        terminateStateOnError(
            state, "Internal: Clause is not a bitcast or null (catch-all)",
            Exec);
        stateTerminated = true;
        return nullptr;
      }
      const std::size_t old_size = serialized.size();
      serialized.resize(old_size + 8);
      memcpy(serialized.data() + old_size, &ti_addr, sizeof(ti_addr));
    } else if (lpi.isFilter(current_clause_id)) {
      if (current_clause->isNullValue()) {
        // special handling for a catch-all filter clause, i.e., "[0 x i8*]"
        // for this case we serialize 1 element..
        serialized.push_back(1);
        // which is a 64bit-wide 0.
        serialized.resize(serialized.size() + 8, 0);
      } else {
        llvm::ConstantArray const *ca =
            cast<llvm::ConstantArray>(current_clause);

        // serialize `num_elements+1` as unsigned char
        unsigned const num_elements = ca->getNumOperands();
        unsigned char serialized_num_elements = 0;

        if (num_elements >=
            std::numeric_limits<decltype(serialized_num_elements)>::max()) {
          terminateStateOnError(
              state, "Internal: too many elements in landingpad filter", Exec);
          stateTerminated = true;
          return nullptr;
        }

        serialized_num_elements = num_elements;
        serialized.push_back(serialized_num_elements + 1);

        // serialize the exception-types occurring in this filter-clause
        for (llvm::Value const *v : ca->operands()) {
          llvm::BitCastOperator const *bitcast =
              dyn_cast<llvm::BitCastOperator>(v);
          if (!bitcast) {
            terminateStateOnError(state,
                                  "Internal: expected value inside a "
                                  "filter-clause to be a bitcast",
                                  Exec);
            stateTerminated = true;
            return nullptr;
          }

          llvm::GlobalValue const *clause_value =
              dyn_cast<GlobalValue>(bitcast->getOperand(0));
          if (!clause_value) {
            terminateStateOnError(state,
                                  "Internal: expected value inside a "
                                  "filter-clause bitcast to be a GlobalValue",
                                  Exec);
            stateTerminated = true;
            return nullptr;
          }

          std::uint64_t const ti_addr =
              globalAddresses[clause_value]->getZExtValue();

          const std::size_t old_size = serialized.size();
          serialized.resize(old_size + 8);
          memcpy(serialized.data() + old_size, &ti_addr, sizeof(ti_addr));
        }
      }
    }
  }

  MemoryObject *mo =
      memory->allocate(serialized.size(), true, false, nullptr, 1);
  ObjectState *os = bindObjectInState(state, mo, false);
  for (unsigned i = 0; i < serialized.size(); i++) {
    os->write8(i, serialized[i]);
  }

  return mo;
}

void Executor::unwindToNextLandingpad(ExecutionState &state) {
  UnwindingInformation *ui = state.unwindingInformation.get();
  assert(ui && "unwinding without unwinding information");

  std::size_t startIndex;
  std::size_t lowestStackIndex;
  bool popFrames;

  if (auto *sui = dyn_cast<SearchPhaseUnwindingInformation>(ui)) {
    startIndex = sui->unwindingProgress;
    lowestStackIndex = 0;
    popFrames = false;
  } else if (auto *cui = dyn_cast<CleanupPhaseUnwindingInformation>(ui)) {
    startIndex = state.stack.size() - 1;
    lowestStackIndex = cui->catchingStackIndex;
    popFrames = true;
  } else {
    assert(false && "invalid UnwindingInformation subclass");
  }

  for (std::size_t i = startIndex; i > lowestStackIndex; i--) {
    auto const &sf = state.stack.at(i);

    Instruction *inst = sf.caller ? sf.caller->inst : nullptr;

    if (popFrames) {
      state.popFrame();
      if (statsTracker != nullptr) {
        statsTracker->framePopped(state);
      }
    }

    if (InvokeInst *invoke = dyn_cast<InvokeInst>(inst)) {
      // we found the next invoke instruction in the call stack, handle it
      // depending on the current phase.
      if (auto *sui = dyn_cast<SearchPhaseUnwindingInformation>(ui)) {
        // in the search phase, run personality function to check if this
        // landingpad catches the exception

        LandingPadInst *lpi = invoke->getUnwindDest()->getLandingPadInst();
        assert(lpi && "unwind target of an invoke instruction did not lead to "
                      "a landingpad");

        // check if this is a pure cleanup landingpad first
        if (lpi->isCleanup() && lpi->getNumClauses() == 0) {
          // pure cleanup lpi, this can't be a handler, so skip it
          continue;
        }

        bool stateTerminated = false;
        MemoryObject *clauses_mo =
            serializeLandingpad(state, *lpi, stateTerminated);
        assert((stateTerminated != bool(clauses_mo)) &&
               "illegal serializeLandingpad result");

        if (stateTerminated) {
          return;
        }

        assert(sui->serializedLandingpad == nullptr &&
               "serializedLandingpad should be reset");
        sui->serializedLandingpad = clauses_mo;

        llvm::Function *personality_fn =
            kmodule->module->getFunction("_klee_eh_cxx_personality");
        KFunction *kf = kmodule->functionMap[personality_fn];

        state.addLevel(state.getPrevPCBlock());
        state.pushFrame(state.prevPC, kf);
        state.pc = kf->instructions;
        bindArgument(kf, 0, state, sui->exceptionObject);
        bindArgument(kf, 1, state, clauses_mo->getSizeExpr());
        bindArgument(kf, 2, state, clauses_mo->getBaseExpr());

        if (statsTracker) {
          statsTracker->framePushed(state,
                                    &state.stack[state.stack.size() - 2]);
        }

        // make sure we remember our search progress afterwards
        sui->unwindingProgress = i - 1;
      } else {
        // in the cleanup phase, redirect control flow
        transferToBasicBlock(invoke->getUnwindDest(), invoke->getParent(),
                             state);
      }

      // we are done, stop search/unwinding here
      return;
    }
  }

  // no further invoke instruction/landingpad found
  if (isa<SearchPhaseUnwindingInformation>(ui)) {
    // in phase 1, simply stop unwinding. this will return
    // control flow back to _Unwind_RaiseException, which will
    // return the correct error.

    // clean up unwinding state
    state.unwindingInformation.reset();
  } else {
    // in phase 2, this represent a situation that should
    // not happen, as we only progressed to phase 2 because
    // we found a handler in phase 1.
    // therefore terminate the state.
    terminateStateOnExecError(state,
                              "Missing landingpad in phase 2 of unwinding");
  }
}

ref<klee::ConstantExpr> Executor::getEhTypeidFor(ref<Expr> type_info) {
  // FIXME: Handling getEhTypeidFor is non-deterministic and depends on the
  //        order states have been processed and executed.
  auto eh_type_iterator =
      std::find(std::begin(eh_typeids), std::end(eh_typeids), type_info);
  if (eh_type_iterator == std::end(eh_typeids)) {
    eh_typeids.push_back(type_info);
    eh_type_iterator = std::prev(std::end(eh_typeids));
  }
  // +1 because typeids must always be positive, so they can be distinguished
  // from 'no landingpad clause matched' which has value 0
  auto res = ConstantExpr::create(eh_type_iterator - std::begin(eh_typeids) + 1,
                                  Expr::Int32);
  return res;
}

void Executor::executeCall(ExecutionState &state, KInstruction *ki, Function *f,
                           std::vector<ref<Expr>> &arguments) {
  Instruction *i = ki->inst;
  if (isa_and_nonnull<DbgInfoIntrinsic>(i))
    return;
  if (f && f->isDeclaration()) {
    switch (f->getIntrinsicID()) {
    case Intrinsic::not_intrinsic:
      // state may be destroyed by this call, cannot touch
      callExternalFunction(state, ki, f, arguments);
      break;
    case Intrinsic::fabs: {
      ref<ConstantExpr> arg =
          toConstant(state, arguments[0], "floating point");
      if (!fpWidthToSemantics(arg->getWidth()))
        return terminateStateOnExecError(
            state, "Unsupported intrinsic llvm.fabs call");

      llvm::APFloat Res(*fpWidthToSemantics(arg->getWidth()),
                        arg->getAPValue());
      Res = llvm::abs(Res);

      bindLocal(ki, state, ConstantExpr::alloc(Res.bitcastToAPInt()));
      break;
    }

#if LLVM_VERSION_CODE >= LLVM_VERSION(7, 0)
    case Intrinsic::fshr:
    case Intrinsic::fshl: {
      ref<Expr> op1 = eval(ki, 1, state).value;
      ref<Expr> op2 = eval(ki, 2, state).value;
      ref<Expr> op3 = eval(ki, 3, state).value;
      unsigned w = op1->getWidth();
      assert(w == op2->getWidth() && "type mismatch");
      assert(w == op3->getWidth() && "type mismatch");
      ref<Expr> c = ConcatExpr::create(op1, op2);
      // op3 = zeroExtend(op3 % w)
      op3 = URemExpr::create(op3, ConstantExpr::create(w, w));
      op3 = ZExtExpr::create(op3, w+w);
      if (f->getIntrinsicID() == Intrinsic::fshl) {
        // shift left and take top half
        ref<Expr> s = ShlExpr::create(c, op3);
        bindLocal(ki, state, ExtractExpr::create(s, w, w));
      } else {
        // shift right and take bottom half
        // note that LShr and AShr will have same behaviour
        ref<Expr> s = LShrExpr::create(c, op3);
        bindLocal(ki, state, ExtractExpr::create(s, 0, w));
      }
      break;
    }
#endif

    // va_arg is handled by caller and intrinsic lowering, see comment for
    // ExecutionState::varargs
    case Intrinsic::vastart: {
      StackFrame &sf = state.stack.back();

      // varargs can be zero if no varargs were provided
      if (!sf.varargs)
        return;

      // FIXME: This is really specific to the architecture, not the pointer
      // size. This happens to work for x86-32 and x86-64, however.
      Expr::Width WordSize = Context::get().getPointerWidth();
      if (WordSize == Expr::Int32) {
        executeMemoryOperation(state, Write, arguments[0],
                               sf.varargs->getBaseExpr(), nullptr);
      } else {
        assert(WordSize == Expr::Int64 && "Unknown word size!");

        // x86-64 has quite complicated calling convention. However,
        // instead of implementing it, we can do a simple hack: just
        // make a function believe that all varargs are on stack.
        executeMemoryOperation(
            state, Write,
            arguments[0],
            ConstantExpr::create(48, 32), nullptr); // gp_offset
        executeMemoryOperation(
            state, Write,
            AddExpr::create(arguments[0], ConstantExpr::create(4, 64)),
            ConstantExpr::create(304, 32), nullptr); // fp_offset
        executeMemoryOperation(
            state, Write,
            AddExpr::create(arguments[0], ConstantExpr::create(8, 64)),
            sf.varargs->getBaseExpr(), nullptr); // overflow_arg_area
        executeMemoryOperation(
            state, Write,
            AddExpr::create(arguments[0], ConstantExpr::create(16, 64)),
            ConstantExpr::create(0, 64), nullptr); // reg_save_area
      }
      break;
    }

    case Intrinsic::eh_typeid_for: {
      bindLocal(ki, state, getEhTypeidFor(arguments.at(0)));
      break;
    }

    case Intrinsic::vaend:
      // va_end is a noop for the interpreter.
      //
      // FIXME: We should validate that the target didn't do something bad
      // with va_end, however (like call it twice).
      break;

    case Intrinsic::vacopy:
      // va_copy should have been lowered.
      //
      // FIXME: It would be nice to check for errors in the usage of this as
      // well.
    default:
      klee_warning("unimplemented intrinsic: %s", f->getName().data());
      terminateStateOnError(state, "unimplemented intrinsic", Unhandled);
      return;
    }

    // __cxa_throw & _rethrow are already handled in their
    // SpecialFunctionHandlers and have already been redirected to their unwind
    // destinations, so we must not transfer them to their regular targets.
    if (InvokeInst *ii = dyn_cast<InvokeInst>(i)) {
      if (f->getName() != std::string("__cxa_throw") &&
          f->getName() != std::string("__cxa_rethrow")) {
        transferToBasicBlock(ii->getNormalDest(), i->getParent(), state);
      }
    }
  } else {
    // Check if maximum stack size was reached.
    // We currently only count the number of stack frames
    if (RuntimeMaxStackFrames && state.stack.size() > RuntimeMaxStackFrames) {
      terminateStateEarly(state, "Maximum stack size reached.");
      klee_warning("Maximum stack size reached.");
      return;
    }

    // FIXME: I'm not really happy about this reliance on prevPC but it is ok, I
    // guess. This just done to avoid having to pass KInstIterator everywhere
    // instead of the actual instruction, since we can't make a KInstIterator
    // from just an instruction (unlike LLVM).
    KFunction *kf = kmodule->functionMap[f];

    state.pushFrame(state.prevPC, kf);
    transferToBasicBlock(&*kf->function->begin(), state.getPrevPCBlock(), state);

    if (statsTracker)
      statsTracker->framePushed(state, &state.stack[state.stack.size() - 2]);

    // TODO: support zeroext, signext, sret attributes

    unsigned callingArgs = arguments.size();
    unsigned funcArgs = f->arg_size();
    if (!f->isVarArg()) {
      if (callingArgs > funcArgs) {
        klee_warning_once(f, "calling %s with extra arguments.",
                          f->getName().data());
      } else if (callingArgs < funcArgs) {
        terminateStateOnError(state, "calling function with too few arguments",
                              User);
        return;
      }
    } else {
      if (callingArgs < funcArgs) {
        terminateStateOnError(state, "calling function with too few arguments",
                              User);
        return;
      }

      // Only x86-32 and x86-64 are supported
      Expr::Width WordSize = Context::get().getPointerWidth();
      assert(((WordSize == Expr::Int32) || (WordSize == Expr::Int64)) &&
             "Unknown word size!");

      uint64_t size = 0; // total size of variadic arguments
      bool requires16ByteAlignment = false;

      uint64_t offsets[callingArgs]; // offsets of variadic arguments
      uint64_t argWidth;             // width of current variadic argument

#if LLVM_VERSION_CODE >= LLVM_VERSION(8, 0)
      const CallBase &cs = cast<CallBase>(*i);
#else
      const CallSite cs(i);
#endif
      for (unsigned k = funcArgs; k < callingArgs; k++) {
        if (cs.isByValArgument(k)) {
#if LLVM_VERSION_CODE >= LLVM_VERSION(9, 0)
          Type *t = cs.getParamByValType(k);
#else
          auto arg = cs.getArgOperand(k);
          Type *t = arg->getType();
          assert(t->isPointerTy());
          t = t->getPointerElementType();
#endif
          argWidth = kmodule->targetData->getTypeSizeInBits(t);
        } else {
          argWidth = arguments[k]->getWidth();
        }

        if (WordSize == Expr::Int32) {
          offsets[k] = size;
          size += Expr::getMinBytesForWidth(argWidth);
        } else {
#if LLVM_VERSION_CODE >= LLVM_VERSION(11, 0)
          MaybeAlign ma = cs.getParamAlign(k);
          unsigned alignment = ma ? ma->value() : 0;
#elif LLVM_VERSION_CODE > LLVM_VERSION(4, 0)
          unsigned alignment = cs.getParamAlignment(k);
#else
          // getParamAlignment() is buggy for LLVM <= 4, so we instead
          // get the attribute in a hacky way by parsing the textual
          // representation
          unsigned alignment = 0;
          std::string str;
          llvm::raw_string_ostream s(str);
          s << *cs.getArgument(k);
          size_t pos = str.find("align ");
          if (pos != std::string::npos)
            alignment = std::stoi(str.substr(pos + 6));
#endif

          // AMD64-ABI 3.5.7p5: Step 7. Align l->overflow_arg_area upwards to a
          // 16 byte boundary if alignment needed by type exceeds 8 byte
          // boundary.
          if (!alignment && argWidth > Expr::Int64) {
            alignment = 16;
            requires16ByteAlignment = true;
          }

          if (!alignment)
            alignment = 8;

#if LLVM_VERSION_CODE >= LLVM_VERSION(3, 9)
          size = llvm::alignTo(size, alignment);
#else
          size = llvm::RoundUpToAlignment(size, alignment);
#endif
          offsets[k] = size;

          // AMD64-ABI 3.5.7p5: Step 9. Set l->overflow_arg_area to:
          // l->overflow_arg_area + sizeof(type)
          // Step 10. Align l->overflow_arg_area upwards to an 8 byte boundary.
#if LLVM_VERSION_CODE >= LLVM_VERSION(3, 9)
          size += llvm::alignTo(argWidth, WordSize) / 8;
#else
          size += llvm::RoundUpToAlignment(argWidth, WordSize) / 8;
#endif
        }
      }

      StackFrame &sf = state.stack.back();
      MemoryObject *mo = sf.varargs =
          memory->allocate(size, true, false, state.prevPC->inst,
                           (requires16ByteAlignment ? 16 : 8));
      if (!mo && size) {
        terminateStateOnExecError(state, "out of memory (varargs)");
        return;
      }

      if (mo) {
        if ((WordSize == Expr::Int64) && (mo->address & 15) &&
            requires16ByteAlignment) {
          // Both 64bit Linux/Glibc and 64bit MacOSX should align to 16 bytes.
          klee_warning_once(
              0, "While allocating varargs: malloc did not align to 16 bytes.");
        }

        ObjectState *os = bindObjectInState(state, mo, true);

        for (unsigned k = funcArgs; k < callingArgs; k++) {
          if (!cs.isByValArgument(k)) {
            os->write(offsets[k], arguments[k]);
          } else {
            ConstantExpr *CE = dyn_cast<ConstantExpr>(arguments[k]);
            assert(CE); // byval argument needs to be a concrete pointer

            ObjectPair op;
            state.addressSpace.resolveOne(CE, op);
            const ObjectState *osarg = op.second;
            assert(osarg);
            for (unsigned i = 0; i < osarg->size; i++)
              os->write(offsets[k] + i, osarg->read8(i));
          }
        }
      }
    }

    unsigned numFormals = f->arg_size();
    for (unsigned k = 0; k < numFormals; k++)
      bindArgument(kf, k, state, arguments[k]);
  }
}

void Executor::transferToBasicBlock(BasicBlock *dst, BasicBlock *src,
                                    ExecutionState &state) {
  // Note that in general phi nodes can reuse phi values from the same
  // block but the incoming value is the eval() result *before* the
  // execution of any phi nodes. this is pathological and doesn't
  // really seem to occur, but just in case we run the PhiCleanerPass
  // which makes sure this cannot happen and so it is safe to just
  // eval things in order. The PhiCleanerPass also makes sure that all
  // incoming blocks have the same order for each PHINode so we only
  // have to compute the index once.
  //
  // With that done we simply set an index in the state so that PHI
  // instructions know which argument to eval, set the pc, and continue.

  // XXX this lookup has to go ?

  if (state.prevPC->inst->isTerminator())
    state.addLevel(state.getPrevPCBlock());
  KFunction *kf = state.stack.back().kf;
  state.pc = kf->blockMap[dst]->instructions;
  if (state.pc->inst->getOpcode() == Instruction::PHI) {
    PHINode *first = static_cast<PHINode*>(state.pc->inst);
    state.incomingBBIndex = first->getBasicBlockIndex(src);
  }
}

<<<<<<< HEAD
=======
void Executor::meetBasicBlock(BasicBlock *dst, BasicBlock *src,
                              ExecutionState &state) 
{
  assert(dst != src);
  if(!prefereComposition) 
  {
    transferToBasicBlock(dst, src, state);
    return;
  } 
  
  const auto bbStates = getBasicStates(*dst);
  if(bbStates.empty()) {
    terminateStateEarly(state, "No valid states for a BasicBlock");
    return;
  }
  std::vector<ExecutionState*> compositionResults;
  for(const auto basicState : bbStates) {
    compositionResults.clear();
    Composer::compose(&state, basicState, compositionResults);
    addedStates.insert(addedStates.end(), compositionResults.begin(), compositionResults.end());
    for(auto & composed : compositionResults) {
      processTree->attach(state.ptreeNode, composed, &state);
    }
  }
  terminateStateEarly(state, "State finished");
  updateStates(nullptr);
}

void Executor::executeTargetedTerminator(ExecutionState &state, KInstruction *ki, KBlock *target) {
  assert(IsolationMode);
  llvm::Instruction *i = ki->inst;
  switch (i->getOpcode()) {
    case Instruction::Ret: {
      ReturnInst *ri = cast<ReturnInst>(i);
      KInstIterator kcaller = state.stack.back().caller;
      Instruction *caller = kcaller ? kcaller->inst : 0;
      bool isVoidReturn = (ri->getNumOperands() == 0);
      ref<Expr> result = ConstantExpr::alloc(0, Expr::Bool);

      if (!isVoidReturn) {
        result = symbolicEval(ki, 0, state).value;
      }
      if (state.stack.size() <= 1) {
        assert(!caller && "caller set on initial stack frame");
        terminateStateOnExit(state);
      } else {
        state.popFrame();

        if (statsTracker)
          statsTracker->framePopped(state);

        if (InvokeInst *ii = dyn_cast<InvokeInst>(caller)) {
          assert(ii->getNormalDest() == target->basicBlock);
          transferToBasicBlock(ii->getNormalDest(), caller->getParent(), state);
        } else {
          state.pc = kcaller;
          ++state.pc;
          assert(state.pc == target->instructions[0]);
        }

        if (ri->getFunction()->getName() == "_klee_eh_cxx_personality") {
          assert(dyn_cast<ConstantExpr>(result) &&
                 "result from personality fn must be a concrete value");

          auto *sui = dyn_cast_or_null<SearchPhaseUnwindingInformation>(
              state.unwindingInformation.get());
          assert(sui && "return from personality function outside of "
                        "search phase unwinding");

          // unbind the MO we used to pass the serialized landingpad
          state.addressSpace.unbindObject(sui->serializedLandingpad);
          sui->serializedLandingpad = nullptr;

          if (result->isZero()) {
            // this lpi doesn't handle the exception, continue the search
            unwindToNextLandingpad(state);
          } else {
            // a clause (or a catch-all clause or filter clause) matches:
            // remember the stack index and switch to cleanup phase
            state.unwindingInformation =
                std::make_unique<CleanupPhaseUnwindingInformation>(
                    sui->exceptionObject, cast<ConstantExpr>(result),
                    sui->unwindingProgress);
            // this pointer is now invalidated
            sui = nullptr;
            // continue the unwinding process (which will now start with the
            // cleanup phase)
            unwindToNextLandingpad(state);
          }

          // never return normally from the personality fn
          break;
        }

        if (!isVoidReturn) {
          Type *t = caller->getType();
          if (t != Type::getVoidTy(i->getContext())) {
            // may need to do coercion due to bitcasts
            Expr::Width from = result->getWidth();
            Expr::Width to = getWidthForLLVMType(t);

            if (from != to) {
  #if LLVM_VERSION_CODE >= LLVM_VERSION(8, 0)
              const CallBase &cs = cast<CallBase>(*caller);
  #else
              const CallSite cs(isa<InvokeInst>(caller)
                                    ? CallSite(cast<InvokeInst>(caller))
                                    : CallSite(cast<CallInst>(caller)));
  #endif

              // XXX need to check other param attrs ?
  #if LLVM_VERSION_CODE >= LLVM_VERSION(5, 0)
              bool isSExt = cs.hasRetAttr(llvm::Attribute::SExt);
  #else
              bool isSExt = cs.paramHasAttr(0, llvm::Attribute::SExt);
  #endif
              if (isSExt) {
                result = SExtExpr::create(result, to);
              } else {
                result = ZExtExpr::create(result, to);
              }
            }

            bindLocal(kcaller, state, result);
          }
        } else {
          // We check that the return value has no users instead of
          // checking the type, since C defaults to returning int for
          // undeclared functions.
          if (!caller->use_empty()) {
            terminateStateOnExecError(state, "return void when caller expected a result");
          }
        }
      }
      break;
    }
    case Instruction::Br: {
      BranchInst *bi = cast<BranchInst>(i);
      if (bi->isUnconditional()) {
        assert(bi->getSuccessor(0) == target->basicBlock);
        transferToBasicBlock(bi->getSuccessor(0), bi->getParent(), state);
      } else {
        // FIXME: Find a way that we don't have this hidden dependency.
        assert(bi->getCondition() == bi->getOperand(0) &&
               "Wrong operand index!");
        ref<Expr> cond = symbolicEval(ki, 0, state).value;

        cond = optimizer.optimizeExpr(cond, false);

        Solver::Validity res;
        time::Span timeout = coreSolverTimeout;
        solver->setTimeout(timeout);
        bool success = solver->evaluate(state.constraints, cond, res,
                                        state.queryMetaData);
        solver->setTimeout(time::Span());

        if (bi->getSuccessor(0) == target->basicBlock && res != Solver::False) {
          addConstraint(state, cond);
          transferToBasicBlock(bi->getSuccessor(0), bi->getParent(), state);
        } else if (bi->getSuccessor(1) == target->basicBlock && res != Solver::True) {
          addConstraint(state, Expr::createIsZero(cond));
          transferToBasicBlock(bi->getSuccessor(1), bi->getParent(), state);
        } else {
          terminateStateOnExecError(state, "illegal target");
        }
        break;
      }
    }
    case Instruction::IndirectBr: {
      // implements indirect branch to a label within the current function
      const auto bi = cast<IndirectBrInst>(i);
      auto address = symbolicEval(ki, 0, state).value;

      // concrete address
      if (const auto CE = dyn_cast<ConstantExpr>(address.get())) {
        const auto bb_address = (BasicBlock *) CE->getZExtValue(Context::get().getPointerWidth());
        assert(bb_address == target->basicBlock);
        transferToBasicBlock(bb_address, bi->getParent(), state);
        break;
      }

      // create address expression
      const auto PE = Expr::createPointer(reinterpret_cast<std::uint64_t>(target->basicBlock));
      ref<Expr> e = EqExpr::create(address, PE);
      bool result;
      bool success __attribute__((unused)) =
          solver->mayBeTrue(state.constraints, e, result, state.queryMetaData);
      assert(success && "FIXME: Unhandled solver failure");
      if (result) {
        addConstraint(state, e);
        transferToBasicBlock(target->basicBlock, bi->getParent(), state);
      } else {
        terminateStateOnExecError(state, "illegal target");
      }
      break;
    }
    case Instruction::Switch: {
      SwitchInst *si = cast<SwitchInst>(i);
      ref<Expr> cond = symbolicEval(ki, 0, state).value;
      BasicBlock *bb = si->getParent();

      if (ConstantExpr *CE = dyn_cast<ConstantExpr>(cond)) {
        // Somewhat gross to create these all the time, but fine till we
        // switch to an internal rep.
        llvm::IntegerType *Ty = cast<IntegerType>(si->getCondition()->getType());
        ConstantInt *ci = ConstantInt::get(Ty, CE->getZExtValue());
  #if LLVM_VERSION_CODE >= LLVM_VERSION(5, 0)
        unsigned index = si->findCaseValue(ci)->getSuccessorIndex();
  #else
        unsigned index = si->findCaseValue(ci).getSuccessorIndex();
  #endif
        assert(si->getSuccessor(index) == target->basicBlock);
        transferToBasicBlock(si->getSuccessor(index), si->getParent(), state);
      } else {

        std::map<BasicBlock *, ref<Expr> > branchTargets;

        std::map<ref<Expr>, BasicBlock *> expressionOrder;
        std::pair<ref<Expr>, BasicBlock *> valueBlockPair;

        // Iterate through all non-default cases and order them by expressions
        ref<Expr> defaultValue = ConstantExpr::alloc(1, Expr::Bool);
        for (auto i : si->cases()) {
          ref<Expr> value = evalConstant(i.getCaseValue());
          ref<Expr> match = EqExpr::create(cond, value);
          if (i.getCaseSuccessor() == target->basicBlock) {
            BasicBlock *caseSuccessor = i.getCaseSuccessor();
            valueBlockPair = std::make_pair(match, caseSuccessor);
            break;
          } else {
            defaultValue = AndExpr::create(defaultValue, Expr::createIsZero(match));
          }
        }
        if (valueBlockPair.first.isNull()) {
          assert(si->getDefaultDest() == target->basicBlock);
          valueBlockPair = std::make_pair(defaultValue, si->getDefaultDest());
        }
        bool result;
        ref<Expr> match = optimizer.optimizeExpr(valueBlockPair.first, false);
        bool success = solver->mayBeTrue(state.constraints, match, result,
                                         state.queryMetaData);
        assert(success && "FIXME: Unhandled solver failure");
        if (result) {
          addConstraint(state, match);
          transferToBasicBlock(valueBlockPair.second, bb, state);
        } else {
          terminateStateOnExecError(state, "illegal target");
        }
      }
      break;
    }
    case Instruction::Unreachable:
      // Note that this is not necessarily an internal bug, llvm will
      // generate unreachable instructions in cases where it knows the
      // program will crash. So it is effectively a SEGV or internal
      // error.
      terminateStateOnExecError(state, "reached \"unreachable\" instruction");
      break;

    case Instruction::Invoke:
    case Instruction::Call: {
      // Ignore debug intrinsic calls
      if (isa<DbgInfoIntrinsic>(i))
        break;

  #if LLVM_VERSION_CODE >= LLVM_VERSION(8, 0)
      const CallBase &cs = cast<CallBase>(*i);
      Value *fp = cs.getCalledOperand();
  #else
      const CallSite cs(i);
      Value *fp = cs.getCalledValue();
  #endif

      unsigned numArgs = cs.arg_size();
      Function *f = getTargetFunction(fp);

      if (isa<InlineAsm>(fp)) {
        terminateStateOnExecError(state, "inline assembly is unsupported");
        break;
      }
      // evaluate arguments
      std::vector< ref<Expr> > arguments;
      arguments.reserve(numArgs);

      for (unsigned j=0; j<numArgs; ++j)
        arguments.push_back(symbolicEval(ki, j+1, state).value);

      if (f) {
        const FunctionType *fType =
          dyn_cast<FunctionType>(cast<PointerType>(f->getType())->getElementType());
        const FunctionType *fpType =
          dyn_cast<FunctionType>(cast<PointerType>(fp->getType())->getElementType());

        // special case the call with a bitcast case
        if (fType != fpType) {
          assert(fType && fpType && "unable to get function type");

          // XXX check result coercion

          // XXX this really needs thought and validation
          unsigned i=0;
          for (std::vector< ref<Expr> >::iterator
                 ai = arguments.begin(), ie = arguments.end();
               ai != ie; ++ai) {
            Expr::Width to, from = (*ai)->getWidth();

            if (i<fType->getNumParams()) {
              to = getWidthForLLVMType(fType->getParamType(i));

              if (from != to) {
                // XXX need to check other param attrs ?
  #if LLVM_VERSION_CODE >= LLVM_VERSION(5, 0)
                bool isSExt = cs.paramHasAttr(i, llvm::Attribute::SExt);
  #else
                bool isSExt = cs.paramHasAttr(i+1, llvm::Attribute::SExt);
  #endif
                if (isSExt) {
                  arguments[i] = SExtExpr::create(arguments[i], to);
                } else {
                  arguments[i] = ZExtExpr::create(arguments[i], to);
                }
              }
            }

            i++;
          }
        }

        executeCall(state, ki, f, arguments);
        assert(state.pc == target->instructions[0]);
      } else {
        ref<Expr> v = symbolicEval(ki, 0, state).value;

        ExecutionState *free = &state;
        bool hasInvalid = false, first = true;

        /* XXX This is wasteful, no need to do a full evaluate since we
           have already got a value. But in the end the caches should
           handle it for us, albeit with some overhead. */
        do {
          v = optimizer.optimizeExpr(v, true);
          ref<ConstantExpr> value;
          bool success =
              solver->getValue(free->constraints, v, value, free->queryMetaData);
          assert(success && "FIXME: Unhandled solver failure");
          (void) success;
          StatePair res = fork(*free, EqExpr::create(v, value), true);
          if (res.first) {
            uint64_t addr = value->getZExtValue();
            if (legalFunctions.count(addr)) {
              f = (Function*) addr;

              // Don't give warning on unique resolution
              if (res.second || !first)
                klee_warning_once(reinterpret_cast<void*>(addr),
                                  "resolved symbolic function pointer to: %s",
                                  f->getName().data());

              executeCall(*res.first, ki, f, arguments);
              assert(state.pc == target->instructions[0]);
            } else {
              if (!hasInvalid) {
                terminateStateOnExecError(state, "invalid function pointer");
                hasInvalid = true;
              }
            }
          }

          first = false;
          free = res.second;
        } while (free);
      }
      break;
    }
    case Instruction::Resume: {
      auto *cui = dyn_cast_or_null<CleanupPhaseUnwindingInformation>(
          state.unwindingInformation.get());

      if (!cui) {
        terminateStateOnExecError(
            state,
            "resume-instruction executed outside of cleanup phase unwinding");
        break;
      }

      ref<Expr> arg = eval(ki, 0, state).value;
      ref<Expr> exceptionPointer = ExtractExpr::create(arg, 0, Expr::Int64);
      ref<Expr> selectorValue =
          ExtractExpr::create(arg, Expr::Int64, Expr::Int32);

      if (!dyn_cast<ConstantExpr>(exceptionPointer) ||
          !dyn_cast<ConstantExpr>(selectorValue)) {
        terminateStateOnExecError(
            state, "resume-instruction called with non constant expression");
        break;
      }

      if (!Expr::createIsZero(selectorValue)->isTrue()) {
        klee_warning("resume-instruction called with non-0 selector value");
      }

      if (!EqExpr::create(exceptionPointer, cui->exceptionObject)->isTrue()) {
        terminateStateOnExecError(
            state, "resume-instruction called with unexpected exception pointer");
        break;
      }

      unwindToNextLandingpad(state);
      assert(state.pc == target->instructions[0]);
      break;
    }
    default:
      terminateStateOnExecError(state, "illegal instruction");
      break;
  }
}

>>>>>>> de31879b
void Executor::executeInstruction(ExecutionState &state, KInstruction *ki) {
  Instruction *i = ki->inst;
  switch (i->getOpcode()) {
    // Control flow
  case Instruction::Ret: {
    ReturnInst *ri = cast<ReturnInst>(i);
    KInstIterator kcaller = state.stack.back().caller;
    Instruction *caller = kcaller ? kcaller->inst : 0;
    bool isVoidReturn = (ri->getNumOperands() == 0);
    ref<Expr> result = ConstantExpr::alloc(0, Expr::Bool);
    
    if (!isVoidReturn) {
      result = symbolicEval(ki, 0, state).value;
    }
    if (state.stack.size() <= 1) {
      assert(!caller && "caller set on initial stack frame");
<<<<<<< HEAD
      state.addLevel(state.getPrevPCBlock());
=======
      finalStates.insert(new ExecutionState(state));
>>>>>>> de31879b
      terminateStateOnExit(state);
    } else {
      state.popFrame();

      if (statsTracker)
        statsTracker->framePopped(state);

      if (InvokeInst *ii = dyn_cast<InvokeInst>(caller)) {
        transferToBasicBlock(ii->getNormalDest(), caller->getParent(), state);
      } else {
        state.addLevel(state.getPrevPCBlock());
        state.pc = kcaller;
        ++state.pc;
      }

      if (ri->getFunction()->getName() == "_klee_eh_cxx_personality") {
        assert(dyn_cast<ConstantExpr>(result) &&
               "result from personality fn must be a concrete value");

        auto *sui = dyn_cast_or_null<SearchPhaseUnwindingInformation>(
            state.unwindingInformation.get());
        assert(sui && "return from personality function outside of "
                      "search phase unwinding");

        // unbind the MO we used to pass the serialized landingpad
        state.addressSpace.unbindObject(sui->serializedLandingpad);
        sui->serializedLandingpad = nullptr;

        if (result->isZero()) {
          // this lpi doesn't handle the exception, continue the search
          unwindToNextLandingpad(state);
        } else {
          // a clause (or a catch-all clause or filter clause) matches:
          // remember the stack index and switch to cleanup phase
          state.unwindingInformation =
              std::make_unique<CleanupPhaseUnwindingInformation>(
                  sui->exceptionObject, cast<ConstantExpr>(result),
                  sui->unwindingProgress);
          // this pointer is now invalidated
          sui = nullptr;
          // continue the unwinding process (which will now start with the
          // cleanup phase)
          unwindToNextLandingpad(state);
        }

        // never return normally from the personality fn
        break;
      }

      if (!isVoidReturn) {
        Type *t = caller->getType();
        if (t != Type::getVoidTy(i->getContext())) {
          // may need to do coercion due to bitcasts
          Expr::Width from = result->getWidth();
          Expr::Width to = getWidthForLLVMType(t);
            
          if (from != to) {
#if LLVM_VERSION_CODE >= LLVM_VERSION(8, 0)
            const CallBase &cs = cast<CallBase>(*caller);
#else
            const CallSite cs(isa<InvokeInst>(caller)
                                  ? CallSite(cast<InvokeInst>(caller))
                                  : CallSite(cast<CallInst>(caller)));
#endif

            // XXX need to check other param attrs ?
#if LLVM_VERSION_CODE >= LLVM_VERSION(5, 0)
            bool isSExt = cs.hasRetAttr(llvm::Attribute::SExt);
#else
            bool isSExt = cs.paramHasAttr(0, llvm::Attribute::SExt);
#endif
            if (isSExt) {
              result = SExtExpr::create(result, to);
            } else {
              result = ZExtExpr::create(result, to);
            }
          }

          bindLocal(kcaller, state, result);
        }
      } else {
        // We check that the return value has no users instead of
        // checking the type, since C defaults to returning int for
        // undeclared functions.
        if (!caller->use_empty()) {
          terminateStateOnExecError(state, "return void when caller expected a result");
        }
      }
    }
    break;
  }
  case Instruction::Br: {
    BranchInst *bi = cast<BranchInst>(i);
    if (bi->isUnconditional()) {
      meetBasicBlock(bi->getSuccessor(0), bi->getParent(), state);
    } else {
      // FIXME: Find a way that we don't have this hidden dependency.
      assert(bi->getCondition() == bi->getOperand(0) &&
             "Wrong operand index!");
      ref<Expr> cond = symbolicEval(ki, 0, state).value;

      cond = optimizer.optimizeExpr(cond, false);
      Executor::StatePair branches = fork(state, cond, false);

      // NOTE: There is a hidden dependency here, markBranchVisited
      // requires that we still be in the context of the branch
      // instruction (it reuses its statistic id). Should be cleaned
      // up with convenient instruction specific data.
      if (statsTracker && state.stack.back().kf->trackCoverage)
        statsTracker->markBranchVisited(branches.first, branches.second);

      if (branches.first)
        meetBasicBlock(bi->getSuccessor(0), bi->getParent(), *branches.first);
      if (branches.second)
        meetBasicBlock(bi->getSuccessor(1), bi->getParent(), *branches.second);
    }
    break;
  }
  case Instruction::IndirectBr: {
    // implements indirect branch to a label within the current function
    const auto bi = cast<IndirectBrInst>(i);
    auto address = symbolicEval(ki, 0, state).value;
    address = toUnique(state, address);

    // concrete address
    if (const auto CE = dyn_cast<ConstantExpr>(address.get())) {
      const auto bb_address = (BasicBlock *) CE->getZExtValue(Context::get().getPointerWidth());
      meetBasicBlock(bb_address, bi->getParent(), state);
      break;
    }

    // symbolic address
    const auto numDestinations = bi->getNumDestinations();
    std::vector<BasicBlock *> targets;
    targets.reserve(numDestinations);
    std::vector<ref<Expr>> expressions;
    expressions.reserve(numDestinations);

    ref<Expr> errorCase = ConstantExpr::alloc(1, Expr::Bool);
    SmallPtrSet<BasicBlock *, 5> destinations;
    // collect and check destinations from label list
    for (unsigned k = 0; k < numDestinations; ++k) {
      // filter duplicates
      const auto d = bi->getDestination(k);
      if (destinations.count(d)) continue;
      destinations.insert(d);

      // create address expression
      const auto PE = Expr::createPointer(reinterpret_cast<std::uint64_t>(d));
      ref<Expr> e = EqExpr::create(address, PE);

      // exclude address from errorCase
      errorCase = AndExpr::create(errorCase, Expr::createIsZero(e));

      // check feasibility
      bool result;
      bool success __attribute__((unused)) =
          solver->mayBeTrue(state.constraints, e, result, state.queryMetaData);
      assert(success && "FIXME: Unhandled solver failure");
      if (result) {
        targets.push_back(d);
        expressions.push_back(e);
      }
    }
    // check errorCase feasibility
    bool result;
    bool success __attribute__((unused)) = solver->mayBeTrue(
        state.constraints, errorCase, result, state.queryMetaData);
    assert(success && "FIXME: Unhandled solver failure");
    if (result) {
      expressions.push_back(errorCase);
    }

    // fork states
    std::vector<ExecutionState *> branches;
    branch(state, expressions, branches);

    // terminate error state
    if (result) {
      terminateStateOnExecError(*branches.back(), "indirectbr: illegal label address");
      branches.pop_back();
    }

    // branch states to resp. target blocks
    assert(targets.size() == branches.size());
    for (std::vector<ExecutionState *>::size_type k = 0; k < branches.size(); ++k) {
      if (branches[k]) {
        meetBasicBlock(targets[k], bi->getParent(), *branches[k]);
      }
    }

    break;
  }
  case Instruction::Switch: {
    SwitchInst *si = cast<SwitchInst>(i);
    ref<Expr> cond = symbolicEval(ki, 0, state).value;
    BasicBlock *bb = si->getParent();

    cond = toUnique(state, cond);
    if (ConstantExpr *CE = dyn_cast<ConstantExpr>(cond)) {
      // Somewhat gross to create these all the time, but fine till we
      // switch to an internal rep.
      llvm::IntegerType *Ty = cast<IntegerType>(si->getCondition()->getType());
      ConstantInt *ci = ConstantInt::get(Ty, CE->getZExtValue());
#if LLVM_VERSION_CODE >= LLVM_VERSION(5, 0)
      unsigned index = si->findCaseValue(ci)->getSuccessorIndex();
#else
      unsigned index = si->findCaseValue(ci).getSuccessorIndex();
#endif
      state.executionPath += std::to_string(index);
      meetBasicBlock(si->getSuccessor(index), si->getParent(), state);
    } else {
      // Handle possible different branch targets

      // We have the following assumptions:
      // - each case value is mutual exclusive to all other values
      // - order of case branches is based on the order of the expressions of
      //   the case values, still default is handled last
      std::vector<BasicBlock *> bbOrder;
      std::map<BasicBlock *, ref<Expr> > branchTargets;

      std::map<ref<Expr>, BasicBlock *> expressionOrder;

      std::map<BasicBlock *, unsigned> caseNumber;

      // Iterate through all non-default cases and order them by expressions
      unsigned cn = 0;
      for (auto i : si->cases()) {
        ref<Expr> value = evalConstant(i.getCaseValue());

        BasicBlock *caseSuccessor = i.getCaseSuccessor();
        caseNumber.insert(std::make_pair(caseSuccessor, cn++));
        expressionOrder.insert(std::make_pair(value, caseSuccessor));
      }

      // Track default branch values
      ref<Expr> defaultValue = ConstantExpr::alloc(1, Expr::Bool);

      // iterate through all non-default cases but in order of the expressions
      for (std::map<ref<Expr>, BasicBlock *>::iterator
               it = expressionOrder.begin(),
               itE = expressionOrder.end();
           it != itE; ++it) {
        ref<Expr> match = EqExpr::create(cond, it->first);

        // skip if case has same successor basic block as default case
        // (should work even with phi nodes as a switch is a single terminating instruction)
        if (it->second == si->getDefaultDest()) continue;

        // Make sure that the default value does not contain this target's value
        defaultValue = AndExpr::create(defaultValue, Expr::createIsZero(match));

        // Check if control flow could take this case
        bool result;
        match = optimizer.optimizeExpr(match, false);
        bool success = solver->mayBeTrue(state.constraints, match, result,
                                         state.queryMetaData);
        assert(success && "FIXME: Unhandled solver failure");
        (void) success;
        if (result) {
          BasicBlock *caseSuccessor = it->second;

          // Handle the case that a basic block might be the target of multiple
          // switch cases.
          // Currently we generate an expression containing all switch-case
          // values for the same target basic block. We spare us forking too
          // many times but we generate more complex condition expressions
          // TODO Add option to allow to choose between those behaviors
          std::pair<std::map<BasicBlock *, ref<Expr> >::iterator, bool> res =
              branchTargets.insert(std::make_pair(
                  caseSuccessor, ConstantExpr::alloc(0, Expr::Bool)));

          res.first->second = OrExpr::create(match, res.first->second);

          // Only add basic blocks which have not been target of a branch yet
          if (res.second) {
            bbOrder.push_back(caseSuccessor);
          }
        }
      }

      // Check if control could take the default case
      defaultValue = optimizer.optimizeExpr(defaultValue, false);
      bool res;
      bool success = solver->mayBeTrue(state.constraints, defaultValue, res,
                                       state.queryMetaData);
      assert(success && "FIXME: Unhandled solver failure");
      (void) success;
      if (res) {
        std::pair<std::map<BasicBlock *, ref<Expr> >::iterator, bool> ret =
            branchTargets.insert(
                std::make_pair(si->getDefaultDest(), defaultValue));
        if (ret.second) {
          bbOrder.push_back(si->getDefaultDest());
        }
      }

      // Fork the current state with each state having one of the possible
      // successors of this switch
      std::vector< ref<Expr> > conditions;
      for (std::vector<BasicBlock *>::iterator it = bbOrder.begin(),
                                               ie = bbOrder.end();
           it != ie; ++it) {
        conditions.push_back(branchTargets[*it]);
      }
      std::vector<ExecutionState*> branches;
      branch(state, conditions, branches);

      std::vector<ExecutionState*>::iterator bit = branches.begin();
      for (std::vector<BasicBlock *>::iterator it = bbOrder.begin(),
                                               ie = bbOrder.end();
           it != ie; ++it) {
        ExecutionState *es = *bit;
        if (es) {
          es->executionPath += std::to_string(caseNumber[*it]);
          meetBasicBlock(*it, bb, *es);
        }
        ++bit;
      }
    }
    break;
  }
  case Instruction::Unreachable:
    // Note that this is not necessarily an internal bug, llvm will
    // generate unreachable instructions in cases where it knows the
    // program will crash. So it is effectively a SEGV or internal
    // error.
    terminateStateOnExecError(state, "reached \"unreachable\" instruction");
    break;

  case Instruction::Invoke:
  case Instruction::Call: {
    // Ignore debug intrinsic calls
    if (isa<DbgInfoIntrinsic>(i))
      break;

#if LLVM_VERSION_CODE >= LLVM_VERSION(8, 0)
    const CallBase &cs = cast<CallBase>(*i);
    Value *fp = cs.getCalledOperand();
#else
    const CallSite cs(i);
    Value *fp = cs.getCalledValue();
#endif

    unsigned numArgs = cs.arg_size();
    Function *f = getTargetFunction(fp);

    if (isa<InlineAsm>(fp)) {
      terminateStateOnExecError(state, "inline assembly is unsupported");
      break;
    }
    // evaluate arguments
    std::vector< ref<Expr> > arguments;
    arguments.reserve(numArgs);

    for (unsigned j=0; j<numArgs; ++j)
      arguments.push_back(symbolicEval(ki, j+1, state).value);

    if (f) {
      const FunctionType *fType = 
        dyn_cast<FunctionType>(cast<PointerType>(f->getType())->getElementType());
      const FunctionType *fpType =
        dyn_cast<FunctionType>(cast<PointerType>(fp->getType())->getElementType());

      // special case the call with a bitcast case
      if (fType != fpType) {
        assert(fType && fpType && "unable to get function type");

        // XXX check result coercion

        // XXX this really needs thought and validation
        unsigned i=0;
        for (std::vector< ref<Expr> >::iterator
               ai = arguments.begin(), ie = arguments.end();
             ai != ie; ++ai) {
          Expr::Width to, from = (*ai)->getWidth();
            
          if (i<fType->getNumParams()) {
            to = getWidthForLLVMType(fType->getParamType(i));

            if (from != to) {
              // XXX need to check other param attrs ?
#if LLVM_VERSION_CODE >= LLVM_VERSION(5, 0)
              bool isSExt = cs.paramHasAttr(i, llvm::Attribute::SExt);
#else
              bool isSExt = cs.paramHasAttr(i+1, llvm::Attribute::SExt);
#endif
              if (isSExt) {
                arguments[i] = SExtExpr::create(arguments[i], to);
              } else {
                arguments[i] = ZExtExpr::create(arguments[i], to);
              }
            }
          }
            
          i++;
        }
      }

      executeCall(state, ki, f, arguments);
    } else {
      ref<Expr> v = symbolicEval(ki, 0, state).value;

      ExecutionState *free = &state;
      bool hasInvalid = false, first = true;

      /* XXX This is wasteful, no need to do a full evaluate since we
         have already got a value. But in the end the caches should
         handle it for us, albeit with some overhead. */
      do {
        v = optimizer.optimizeExpr(v, true);
        ref<ConstantExpr> value;
        bool success =
            solver->getValue(free->constraints, v, value, free->queryMetaData);
        assert(success && "FIXME: Unhandled solver failure");
        (void) success;
        StatePair res = fork(*free, EqExpr::create(v, value), true);
        if (res.first) {
          uint64_t addr = value->getZExtValue();
          if (legalFunctions.count(addr)) {
            f = (Function*) addr;

            // Don't give warning on unique resolution
            if (res.second || !first)
              klee_warning_once(reinterpret_cast<void*>(addr),
                                "resolved symbolic function pointer to: %s",
                                f->getName().data());

            executeCall(*res.first, ki, f, arguments);
          } else {
            if (!hasInvalid) {
              terminateStateOnExecError(state, "invalid function pointer");
              hasInvalid = true;
            }
          }
        }

        first = false;
        free = res.second;
      } while (free);
    }
    break;
  }

  case Instruction::PHI: {
    if (state.incomingBBIndex == -1)
      prepareSymbolicValue(state, ki);
    else {
      ref<Expr> result;
      result = symbolicEval(ki, state.incomingBBIndex, state).value;
      bindLocal(ki, state, result);
    }
    break;
  }

    // Special instructions
  case Instruction::Select: {
    // NOTE: It is not required that operands 1 and 2 be of scalar type.
    ref<Expr> cond = symbolicEval(ki, 0, state).value;
    ref<Expr> tExpr = symbolicEval(ki, 1, state).value;
    ref<Expr> fExpr = symbolicEval(ki, 2, state).value;
    ref<Expr> result = SelectExpr::create(cond, tExpr, fExpr);
    bindLocal(ki, state, result);
    break;
  }

  case Instruction::VAArg:
    terminateStateOnExecError(state, "unexpected VAArg instruction");
    break;

    // Arithmetic / logical

  case Instruction::Add: {
    ref<Expr> left = symbolicEval(ki, 0, state).value;
    ref<Expr> right = symbolicEval(ki, 1, state).value;
    bindLocal(ki, state, AddExpr::create(left, right));
    break;
  }

  case Instruction::Sub: {
    ref<Expr> left = symbolicEval(ki, 0, state).value;
    ref<Expr> right = symbolicEval(ki, 1, state).value;
    bindLocal(ki, state, SubExpr::create(left, right));
    break;
  }
 
  case Instruction::Mul: {
    ref<Expr> left = symbolicEval(ki, 0, state).value;
    ref<Expr> right = symbolicEval(ki, 1, state).value;
    bindLocal(ki, state, MulExpr::create(left, right));
    break;
  }

  case Instruction::UDiv: {
    ref<Expr> left = symbolicEval(ki, 0, state).value;
    ref<Expr> right = symbolicEval(ki, 1, state).value;
    ref<Expr> result = UDivExpr::create(left, right);
    bindLocal(ki, state, result);
    break;
  }

  case Instruction::SDiv: {
    ref<Expr> left = symbolicEval(ki, 0, state).value;
    ref<Expr> right = symbolicEval(ki, 1, state).value;
    ref<Expr> result = SDivExpr::create(left, right);
    bindLocal(ki, state, result);
    break;
  }

  case Instruction::URem: {
    ref<Expr> left = symbolicEval(ki, 0, state).value;
    ref<Expr> right = symbolicEval(ki, 1, state).value;
    ref<Expr> result = URemExpr::create(left, right);
    bindLocal(ki, state, result);
    break;
  }

  case Instruction::SRem: {
    ref<Expr> left = symbolicEval(ki, 0, state).value;
    ref<Expr> right = symbolicEval(ki, 1, state).value;
    ref<Expr> result = SRemExpr::create(left, right);
    bindLocal(ki, state, result);
    break;
  }

  case Instruction::And: {
    ref<Expr> left = symbolicEval(ki, 0, state).value;
    ref<Expr> right = symbolicEval(ki, 1, state).value;
    ref<Expr> result = AndExpr::create(left, right);
    bindLocal(ki, state, result);
    break;
  }

  case Instruction::Or: {
    ref<Expr> left = symbolicEval(ki, 0, state).value;
    ref<Expr> right = symbolicEval(ki, 1, state).value;
    ref<Expr> result = OrExpr::create(left, right);
    bindLocal(ki, state, result);
    break;
  }

  case Instruction::Xor: {
    ref<Expr> left = symbolicEval(ki, 0, state).value;
    ref<Expr> right = symbolicEval(ki, 1, state).value;
    ref<Expr> result = XorExpr::create(left, right);
    bindLocal(ki, state, result);
    break;
  }

  case Instruction::Shl: {
    ref<Expr> left = symbolicEval(ki, 0, state).value;
    ref<Expr> right = symbolicEval(ki, 1, state).value;
    ref<Expr> result = ShlExpr::create(left, right);
    bindLocal(ki, state, result);
    break;
  }

  case Instruction::LShr: {
    ref<Expr> left = symbolicEval(ki, 0, state).value;
    ref<Expr> right = symbolicEval(ki, 1, state).value;
    ref<Expr> result = LShrExpr::create(left, right);
    bindLocal(ki, state, result);
    break;
  }

  case Instruction::AShr: {
    ref<Expr> left = symbolicEval(ki, 0, state).value;
    ref<Expr> right = symbolicEval(ki, 1, state).value;
    ref<Expr> result = AShrExpr::create(left, right);
    bindLocal(ki, state, result);
    break;
  }

    // Compare

  case Instruction::ICmp: {
    CmpInst *ci = cast<CmpInst>(i);
    ICmpInst *ii = cast<ICmpInst>(ci);

    switch(ii->getPredicate()) {
    case ICmpInst::ICMP_EQ: {
      ref<Expr> left = symbolicEval(ki, 0, state).value;
      ref<Expr> right = symbolicEval(ki, 1, state).value;
      ref<Expr> result = EqExpr::create(left, right);
      bindLocal(ki, state, result);
      break;
    }

    case ICmpInst::ICMP_NE: {
      ref<Expr> left = symbolicEval(ki, 0, state).value;
      ref<Expr> right = symbolicEval(ki, 1, state).value;
      ref<Expr> result = NeExpr::create(left, right);
      bindLocal(ki, state, result);
      break;
    }

    case ICmpInst::ICMP_UGT: {
      ref<Expr> left = symbolicEval(ki, 0, state).value;
      ref<Expr> right = symbolicEval(ki, 1, state).value;
      ref<Expr> result = UgtExpr::create(left, right);
      bindLocal(ki, state,result);
      break;
    }

    case ICmpInst::ICMP_UGE: {
      ref<Expr> left = symbolicEval(ki, 0, state).value;
      ref<Expr> right = symbolicEval(ki, 1, state).value;
      ref<Expr> result = UgeExpr::create(left, right);
      bindLocal(ki, state, result);
      break;
    }

    case ICmpInst::ICMP_ULT: {
      ref<Expr> left = symbolicEval(ki, 0, state).value;
      ref<Expr> right = symbolicEval(ki, 1, state).value;
      ref<Expr> result = UltExpr::create(left, right);
      bindLocal(ki, state, result);
      break;
    }

    case ICmpInst::ICMP_ULE: {
      ref<Expr> left = symbolicEval(ki, 0, state).value;
      ref<Expr> right = symbolicEval(ki, 1, state).value;
      ref<Expr> result = UleExpr::create(left, right);
      bindLocal(ki, state, result);
      break;
    }

    case ICmpInst::ICMP_SGT: {
      ref<Expr> left = symbolicEval(ki, 0, state).value;
      ref<Expr> right = symbolicEval(ki, 1, state).value;
      ref<Expr> result = SgtExpr::create(left, right);
      bindLocal(ki, state, result);
      break;
    }

    case ICmpInst::ICMP_SGE: {
      ref<Expr> left = symbolicEval(ki, 0, state).value;
      ref<Expr> right = symbolicEval(ki, 1, state).value;
      ref<Expr> result = SgeExpr::create(left, right);
      bindLocal(ki, state, result);
      break;
    }

    case ICmpInst::ICMP_SLT: {
      ref<Expr> left = symbolicEval(ki, 0, state).value;
      ref<Expr> right = symbolicEval(ki, 1, state).value;
      ref<Expr> result = SltExpr::create(left, right);
      bindLocal(ki, state, result);
      break;
    }

    case ICmpInst::ICMP_SLE: {
      ref<Expr> left = symbolicEval(ki, 0, state).value;
      ref<Expr> right = symbolicEval(ki, 1, state).value;
      ref<Expr> result = SleExpr::create(left, right);
      bindLocal(ki, state, result);
      break;
    }

    default:
      terminateStateOnExecError(state, "invalid ICmp predicate");
    }
    break;
  }
 
    // Memory instructions...
  case Instruction::Alloca: {
    AllocaInst *ai = cast<AllocaInst>(i);
    unsigned elementSize = 
      kmodule->targetData->getTypeStoreSize(ai->getAllocatedType());
    ref<Expr> size = Expr::createPointer(elementSize);
    if (ai->isArrayAllocation()) {
      ref<Expr> count = symbolicEval(ki, 0, state).value;
      count = Expr::createZExtToPointerWidth(count);
      size = MulExpr::create(size, count);
    }
    executeAlloc(state, size, true, ki);
    break;
  }

  case Instruction::Load: {
    ref<Expr> base = symbolicEval(ki, 0, state).value;
    executeMemoryOperation(state, Read, base, nullptr, ki);
    break;
  }

  case Instruction::Store: {
    ref<Expr> base = symbolicEval(ki, 1, state).value;
    ref<Expr> value = symbolicEval(ki, 0, state).value;
    executeMemoryOperation(state, Write, base, value, ki);
    break;
  }

  case Instruction::GetElementPtr: {
    KGEPInstruction *kgepi = static_cast<KGEPInstruction*>(ki);
    GetElementPtrInst *gepInst = static_cast<GetElementPtrInst*>(kgepi->inst);
    unsigned sourceSize =
        kmodule->targetData->getTypeStoreSize(gepInst->getSourceElementType());
    ref<Expr> base = symbolicEval(ki, 0, state).value;
    ref<Expr> offset = ConstantExpr::create(0, base->getWidth());
    for (std::vector< std::pair<unsigned, uint64_t> >::iterator
           it = kgepi->indices.begin(), ie = kgepi->indices.end();
         it != ie; ++it) {
      uint64_t elementSize = it->second;
      ref<Expr> index = symbolicEval(ki, it->first, state).value;
      offset = AddExpr::create(offset,
                             MulExpr::create(Expr::createSExtToPointerWidth(index),
                                             Expr::createPointer(elementSize)));
    }
    if (kgepi->offset)
      offset = AddExpr::create(offset,
                             Expr::createPointer(kgepi->offset));
    ref<Expr> address = AddExpr::create(base, offset);
    address = UseGEPExpr ? GEPExpr::create(address, base, sourceSize) : address;
    bindLocal(ki, state, address);
    break;
  }

    // Conversion
  case Instruction::Trunc: {
    CastInst *ci = cast<CastInst>(i);
    ref<Expr> result = ExtractExpr::create(symbolicEval(ki, 0, state).value,
                                           0,
                                           getWidthForLLVMType(ci->getType()));
    bindLocal(ki, state, result);
    break;
  }
  case Instruction::ZExt: {
    CastInst *ci = cast<CastInst>(i);
    ref<Expr> result = ZExtExpr::create(symbolicEval(ki, 0, state).value,
                                        getWidthForLLVMType(ci->getType()));
    bindLocal(ki, state, result);
    break;
  }
  case Instruction::SExt: {
    CastInst *ci = cast<CastInst>(i);
    ref<Expr> result = SExtExpr::create(symbolicEval(ki, 0, state).value,
                                        getWidthForLLVMType(ci->getType()));
    bindLocal(ki, state, result);
    break;
  }

  case Instruction::IntToPtr: {
    CastInst *ci = cast<CastInst>(i);
    Expr::Width pType = getWidthForLLVMType(ci->getType());
    ref<Expr> arg = symbolicEval(ki, 0, state).value;
    bindLocal(ki, state, ZExtExpr::create(arg, pType));
    break;
  }
  case Instruction::PtrToInt: {
    CastInst *ci = cast<CastInst>(i);
    Expr::Width iType = getWidthForLLVMType(ci->getType());
    ref<Expr> arg = symbolicEval(ki, 0, state).value;
    bindLocal(ki, state, ZExtExpr::create(arg, iType));
    break;
  }

  case Instruction::BitCast: {
    ref<Expr> result = symbolicEval(ki, 0, state).value;
    BitCastInst *bc = cast<BitCastInst>(ki->inst);

    if(UseGEPExpr && isa<GEPExpr>(result)) {
      unsigned size = bc->getType()->isPointerTy() ?
            kmodule->targetData->getTypeStoreSize(ki->inst->getType()->getPointerElementType()) :
            kmodule->targetData->getTypeStoreSize(ki->inst->getType());
      dyn_cast<GEPExpr>(result)->sourceSize = size;
    }

    bindLocal(ki, state, result);
    break;
  }

    // Floating point instructions

#if LLVM_VERSION_CODE >= LLVM_VERSION(8, 0)
  case Instruction::FNeg: {
    ref<ConstantExpr> arg =
        toConstant(state, eval(ki, 0, state).value, "floating point");
    if (!fpWidthToSemantics(arg->getWidth()))
      return terminateStateOnExecError(state, "Unsupported FNeg operation");

    llvm::APFloat Res(*fpWidthToSemantics(arg->getWidth()), arg->getAPValue());
    Res = llvm::neg(Res);
    bindLocal(ki, state, ConstantExpr::alloc(Res.bitcastToAPInt()));
    break;
  }
#endif

  case Instruction::FAdd: {
    ref<ConstantExpr> left = toConstant(state, symbolicEval(ki, 0, state).value,
                                        "floating point");
    ref<ConstantExpr> right = toConstant(state, symbolicEval(ki, 1, state).value,
                                         "floating point");
    if (!fpWidthToSemantics(left->getWidth()) ||
        !fpWidthToSemantics(right->getWidth()))
      return terminateStateOnExecError(state, "Unsupported FAdd operation");

    llvm::APFloat Res(*fpWidthToSemantics(left->getWidth()), left->getAPValue());
    Res.add(APFloat(*fpWidthToSemantics(right->getWidth()),right->getAPValue()), APFloat::rmNearestTiesToEven);
    bindLocal(ki, state, ConstantExpr::alloc(Res.bitcastToAPInt()));
    break;
  }

  case Instruction::FSub: {
    ref<ConstantExpr> left = toConstant(state, symbolicEval(ki, 0, state).value,
                                        "floating point");
    ref<ConstantExpr> right = toConstant(state, symbolicEval(ki, 1, state).value,
                                         "floating point");
    if (!fpWidthToSemantics(left->getWidth()) ||
        !fpWidthToSemantics(right->getWidth()))
      return terminateStateOnExecError(state, "Unsupported FSub operation");
    llvm::APFloat Res(*fpWidthToSemantics(left->getWidth()), left->getAPValue());
    Res.subtract(APFloat(*fpWidthToSemantics(right->getWidth()), right->getAPValue()), APFloat::rmNearestTiesToEven);
    bindLocal(ki, state, ConstantExpr::alloc(Res.bitcastToAPInt()));
    break;
  }

  case Instruction::FMul: {
    ref<ConstantExpr> left = toConstant(state, symbolicEval(ki, 0, state).value,
                                        "floating point");
    ref<ConstantExpr> right = toConstant(state, symbolicEval(ki, 1, state).value,
                                         "floating point");
    if (!fpWidthToSemantics(left->getWidth()) ||
        !fpWidthToSemantics(right->getWidth()))
      return terminateStateOnExecError(state, "Unsupported FMul operation");

    llvm::APFloat Res(*fpWidthToSemantics(left->getWidth()), left->getAPValue());
    Res.multiply(APFloat(*fpWidthToSemantics(right->getWidth()), right->getAPValue()), APFloat::rmNearestTiesToEven);
    bindLocal(ki, state, ConstantExpr::alloc(Res.bitcastToAPInt()));
    break;
  }

  case Instruction::FDiv: {
    ref<ConstantExpr> left = toConstant(state, symbolicEval(ki, 0, state).value,
                                        "floating point");
    ref<ConstantExpr> right = toConstant(state, symbolicEval(ki, 1, state).value,
                                         "floating point");
    if (!fpWidthToSemantics(left->getWidth()) ||
        !fpWidthToSemantics(right->getWidth()))
      return terminateStateOnExecError(state, "Unsupported FDiv operation");

    llvm::APFloat Res(*fpWidthToSemantics(left->getWidth()), left->getAPValue());
    Res.divide(APFloat(*fpWidthToSemantics(right->getWidth()), right->getAPValue()), APFloat::rmNearestTiesToEven);
    bindLocal(ki, state, ConstantExpr::alloc(Res.bitcastToAPInt()));
    break;
  }

  case Instruction::FRem: {
    ref<ConstantExpr> left = toConstant(state, symbolicEval(ki, 0, state).value,
                                        "floating point");
    ref<ConstantExpr> right = toConstant(state, symbolicEval(ki, 1, state).value,
                                         "floating point");
    if (!fpWidthToSemantics(left->getWidth()) ||
        !fpWidthToSemantics(right->getWidth()))
      return terminateStateOnExecError(state, "Unsupported FRem operation");
    llvm::APFloat Res(*fpWidthToSemantics(left->getWidth()), left->getAPValue());
    Res.mod(
        APFloat(*fpWidthToSemantics(right->getWidth()), right->getAPValue()));
    bindLocal(ki, state, ConstantExpr::alloc(Res.bitcastToAPInt()));
    break;
  }

  case Instruction::FPTrunc: {
    FPTruncInst *fi = cast<FPTruncInst>(i);
    Expr::Width resultType = getWidthForLLVMType(fi->getType());
    ref<ConstantExpr> arg = toConstant(state, symbolicEval(ki, 0, state).value,
                                       "floating point");
    if (!fpWidthToSemantics(arg->getWidth()) || resultType > arg->getWidth())
      return terminateStateOnExecError(state, "Unsupported FPTrunc operation");

    llvm::APFloat Res(*fpWidthToSemantics(arg->getWidth()), arg->getAPValue());
    bool losesInfo = false;
    Res.convert(*fpWidthToSemantics(resultType),
                llvm::APFloat::rmNearestTiesToEven,
                &losesInfo);
    bindLocal(ki, state, ConstantExpr::alloc(Res));
    break;
  }

  case Instruction::FPExt: {
    FPExtInst *fi = cast<FPExtInst>(i);
    Expr::Width resultType = getWidthForLLVMType(fi->getType());
    ref<ConstantExpr> arg = toConstant(state, symbolicEval(ki, 0, state).value,
                                        "floating point");
    if (!fpWidthToSemantics(arg->getWidth()) || arg->getWidth() > resultType)
      return terminateStateOnExecError(state, "Unsupported FPExt operation");
    llvm::APFloat Res(*fpWidthToSemantics(arg->getWidth()), arg->getAPValue());
    bool losesInfo = false;
    Res.convert(*fpWidthToSemantics(resultType),
                llvm::APFloat::rmNearestTiesToEven,
                &losesInfo);
    bindLocal(ki, state, ConstantExpr::alloc(Res));
    break;
  }

  case Instruction::FPToUI: {
    FPToUIInst *fi = cast<FPToUIInst>(i);
    Expr::Width resultType = getWidthForLLVMType(fi->getType());
    ref<ConstantExpr> arg = toConstant(state, symbolicEval(ki, 0, state).value,
                                       "floating point");
    if (!fpWidthToSemantics(arg->getWidth()) || resultType > 64)
      return terminateStateOnExecError(state, "Unsupported FPToUI operation");

    llvm::APFloat Arg(*fpWidthToSemantics(arg->getWidth()), arg->getAPValue());
    uint64_t value = 0;
    bool isExact = true;
#if LLVM_VERSION_CODE >= LLVM_VERSION(5, 0)
    auto valueRef = makeMutableArrayRef(value);
#else
    uint64_t *valueRef = &value;
#endif
    Arg.convertToInteger(valueRef, resultType, false,
                         llvm::APFloat::rmTowardZero, &isExact);
    bindLocal(ki, state, ConstantExpr::alloc(value, resultType));
    break;
  }

  case Instruction::FPToSI: {
    FPToSIInst *fi = cast<FPToSIInst>(i);
    Expr::Width resultType = getWidthForLLVMType(fi->getType());
    ref<ConstantExpr> arg = toConstant(state, symbolicEval(ki, 0, state).value,
                                       "floating point");
    if (!fpWidthToSemantics(arg->getWidth()) || resultType > 64)
      return terminateStateOnExecError(state, "Unsupported FPToSI operation");
    llvm::APFloat Arg(*fpWidthToSemantics(arg->getWidth()), arg->getAPValue());

    uint64_t value = 0;
    bool isExact = true;
#if LLVM_VERSION_CODE >= LLVM_VERSION(5, 0)
    auto valueRef = makeMutableArrayRef(value);
#else
    uint64_t *valueRef = &value;
#endif
    Arg.convertToInteger(valueRef, resultType, true,
                         llvm::APFloat::rmTowardZero, &isExact);
    bindLocal(ki, state, ConstantExpr::alloc(value, resultType));
    break;
  }

  case Instruction::UIToFP: {
    UIToFPInst *fi = cast<UIToFPInst>(i);
    Expr::Width resultType = getWidthForLLVMType(fi->getType());
    ref<ConstantExpr> arg = toConstant(state, symbolicEval(ki, 0, state).value,
                                       "floating point");
    const llvm::fltSemantics *semantics = fpWidthToSemantics(resultType);
    if (!semantics)
      return terminateStateOnExecError(state, "Unsupported UIToFP operation");
    llvm::APFloat f(*semantics, 0);
    f.convertFromAPInt(arg->getAPValue(), false,
                       llvm::APFloat::rmNearestTiesToEven);

    bindLocal(ki, state, ConstantExpr::alloc(f));
    break;
  }

  case Instruction::SIToFP: {
    SIToFPInst *fi = cast<SIToFPInst>(i);
    Expr::Width resultType = getWidthForLLVMType(fi->getType());
    ref<ConstantExpr> arg = toConstant(state, symbolicEval(ki, 0, state).value,
                                       "floating point");
    const llvm::fltSemantics *semantics = fpWidthToSemantics(resultType);
    if (!semantics)
      return terminateStateOnExecError(state, "Unsupported SIToFP operation");
    llvm::APFloat f(*semantics, 0);
    f.convertFromAPInt(arg->getAPValue(), true,
                       llvm::APFloat::rmNearestTiesToEven);

    bindLocal(ki, state, ConstantExpr::alloc(f));
    break;
  }

  case Instruction::FCmp: {
    FCmpInst *fi = cast<FCmpInst>(i);
    ref<ConstantExpr> left = toConstant(state, symbolicEval(ki, 0, state).value,
                                        "floating point");
    ref<ConstantExpr> right = toConstant(state, symbolicEval(ki, 1, state).value,
                                         "floating point");
    if (!fpWidthToSemantics(left->getWidth()) ||
        !fpWidthToSemantics(right->getWidth()))
      return terminateStateOnExecError(state, "Unsupported FCmp operation");

    APFloat LHS(*fpWidthToSemantics(left->getWidth()),left->getAPValue());
    APFloat RHS(*fpWidthToSemantics(right->getWidth()),right->getAPValue());
    APFloat::cmpResult CmpRes = LHS.compare(RHS);

    bool Result = false;
    switch( fi->getPredicate() ) {
      // Predicates which only care about whether or not the operands are NaNs.
    case FCmpInst::FCMP_ORD:
      Result = (CmpRes != APFloat::cmpUnordered);
      break;

    case FCmpInst::FCMP_UNO:
      Result = (CmpRes == APFloat::cmpUnordered);
      break;

      // Ordered comparisons return false if either operand is NaN.  Unordered
      // comparisons return true if either operand is NaN.
    case FCmpInst::FCMP_UEQ:
      Result = (CmpRes == APFloat::cmpUnordered || CmpRes == APFloat::cmpEqual);
      break;
    case FCmpInst::FCMP_OEQ:
      Result = (CmpRes != APFloat::cmpUnordered && CmpRes == APFloat::cmpEqual);
      break;

    case FCmpInst::FCMP_UGT:
      Result = (CmpRes == APFloat::cmpUnordered || CmpRes == APFloat::cmpGreaterThan);
      break;
    case FCmpInst::FCMP_OGT:
      Result = (CmpRes != APFloat::cmpUnordered && CmpRes == APFloat::cmpGreaterThan);
      break;

    case FCmpInst::FCMP_UGE:
      Result = (CmpRes == APFloat::cmpUnordered || (CmpRes == APFloat::cmpGreaterThan || CmpRes == APFloat::cmpEqual));
      break;
    case FCmpInst::FCMP_OGE:
      Result = (CmpRes != APFloat::cmpUnordered && (CmpRes == APFloat::cmpGreaterThan || CmpRes == APFloat::cmpEqual));
      break;

    case FCmpInst::FCMP_ULT:
      Result = (CmpRes == APFloat::cmpUnordered || CmpRes == APFloat::cmpLessThan);
      break;
    case FCmpInst::FCMP_OLT:
      Result = (CmpRes != APFloat::cmpUnordered && CmpRes == APFloat::cmpLessThan);
      break;

    case FCmpInst::FCMP_ULE:
      Result = (CmpRes == APFloat::cmpUnordered || (CmpRes == APFloat::cmpLessThan || CmpRes == APFloat::cmpEqual));
      break;
    case FCmpInst::FCMP_OLE:
      Result = (CmpRes != APFloat::cmpUnordered && (CmpRes == APFloat::cmpLessThan || CmpRes == APFloat::cmpEqual));
      break;

    case FCmpInst::FCMP_UNE:
      Result = (CmpRes == APFloat::cmpUnordered || CmpRes != APFloat::cmpEqual);
      break;
    case FCmpInst::FCMP_ONE:
      Result = (CmpRes != APFloat::cmpUnordered && CmpRes != APFloat::cmpEqual);
      break;

    default:
      assert(0 && "Invalid FCMP predicate!");
      break;
    case FCmpInst::FCMP_FALSE:
      Result = false;
      break;
    case FCmpInst::FCMP_TRUE:
      Result = true;
      break;
    }

    bindLocal(ki, state, ConstantExpr::alloc(Result, Expr::Bool));
    break;
  }
  case Instruction::InsertValue: {
    KGEPInstruction *kgepi = static_cast<KGEPInstruction*>(ki);

    ref<Expr> agg = symbolicEval(ki, 0, state).value;
    ref<Expr> val = symbolicEval(ki, 1, state).value;

    ref<Expr> l = NULL, r = NULL;
    unsigned lOffset = kgepi->offset*8, rOffset = kgepi->offset*8 + val->getWidth();

    if (lOffset > 0)
      l = ExtractExpr::create(agg, 0, lOffset);
    if (rOffset < agg->getWidth())
      r = ExtractExpr::create(agg, rOffset, agg->getWidth() - rOffset);

    ref<Expr> result;
    if (l && r)
      result = ConcatExpr::create(r, ConcatExpr::create(val, l));
    else if (l)
      result = ConcatExpr::create(val, l);
    else if (r)
      result = ConcatExpr::create(r, val);
    else
      result = val;

    bindLocal(ki, state, result);
    break;
  }
  case Instruction::ExtractValue: {
    KGEPInstruction *kgepi = static_cast<KGEPInstruction*>(ki);

    ref<Expr> agg = symbolicEval(ki, 0, state).value;

    ref<Expr> result = ExtractExpr::create(agg, kgepi->offset*8, getWidthForLLVMType(i->getType()));

    bindLocal(ki, state, result);
    break;
  }
  case Instruction::Fence: {
    // Ignore for now
    break;
  }
  case Instruction::InsertElement: {
    InsertElementInst *iei = cast<InsertElementInst>(i);
    ref<Expr> vec = symbolicEval(ki, 0, state).value;
    ref<Expr> newElt = symbolicEval(ki, 1, state).value;
    ref<Expr> idx = symbolicEval(ki, 2, state).value;

    ConstantExpr *cIdx = dyn_cast<ConstantExpr>(idx);
    if (cIdx == NULL) {
      terminateStateOnError(
          state, "InsertElement, support for symbolic index not implemented",
          Unhandled);
      return;
    }
    uint64_t iIdx = cIdx->getZExtValue();
    const llvm::VectorType *vt = iei->getType();
    unsigned EltBits = getWidthForLLVMType(vt->getElementType());

    if (iIdx >= vt->getNumElements()) {
      // Out of bounds write
      terminateStateOnError(state, "Out of bounds write when inserting element",
                            BadVectorAccess);
      return;
    }

    const unsigned elementCount = vt->getNumElements();
    llvm::SmallVector<ref<Expr>, 8> elems;
    elems.reserve(elementCount);
    for (unsigned i = elementCount; i != 0; --i) {
      auto of = i - 1;
      unsigned bitOffset = EltBits * of;
      elems.push_back(
          of == iIdx ? newElt : ExtractExpr::create(vec, bitOffset, EltBits));
    }

    assert(Context::get().isLittleEndian() && "FIXME:Broken for big endian");
    ref<Expr> Result = ConcatExpr::createN(elementCount, elems.data());
    bindLocal(ki, state, Result);
    break;
  }
  case Instruction::ExtractElement: {
    ExtractElementInst *eei = cast<ExtractElementInst>(i);
    ref<Expr> vec = symbolicEval(ki, 0, state).value;
    ref<Expr> idx = symbolicEval(ki, 1, state).value;

    ConstantExpr *cIdx = dyn_cast<ConstantExpr>(idx);
    if (cIdx == NULL) {
      terminateStateOnError(
          state, "ExtractElement, support for symbolic index not implemented",
          Unhandled);
      return;
    }
    uint64_t iIdx = cIdx->getZExtValue();
    const llvm::VectorType *vt = eei->getVectorOperandType();
    unsigned EltBits = getWidthForLLVMType(vt->getElementType());

    if (iIdx >= vt->getNumElements()) {
      // Out of bounds read
      terminateStateOnError(state, "Out of bounds read when extracting element",
                            BadVectorAccess);
      return;
    }

    unsigned bitOffset = EltBits * iIdx;
    ref<Expr> Result = ExtractExpr::create(vec, bitOffset, EltBits);
    bindLocal(ki, state, Result);
    break;
  }
  case Instruction::ShuffleVector:
    // Should never happen due to Scalarizer pass removing ShuffleVector
    // instructions.
    terminateStateOnExecError(state, "Unexpected ShuffleVector instruction");
    break;

  case Instruction::Resume: {
    auto *cui = dyn_cast_or_null<CleanupPhaseUnwindingInformation>(
        state.unwindingInformation.get());

    if (!cui) {
      terminateStateOnExecError(
          state,
          "resume-instruction executed outside of cleanup phase unwinding");
      break;
    }

    ref<Expr> arg = eval(ki, 0, state).value;
    ref<Expr> exceptionPointer = ExtractExpr::create(arg, 0, Expr::Int64);
    ref<Expr> selectorValue =
        ExtractExpr::create(arg, Expr::Int64, Expr::Int32);

    if (!dyn_cast<ConstantExpr>(exceptionPointer) ||
        !dyn_cast<ConstantExpr>(selectorValue)) {
      terminateStateOnExecError(
          state, "resume-instruction called with non constant expression");
      break;
    }

    if (!Expr::createIsZero(selectorValue)->isTrue()) {
      klee_warning("resume-instruction called with non-0 selector value");
    }

    if (!EqExpr::create(exceptionPointer, cui->exceptionObject)->isTrue()) {
      terminateStateOnExecError(
          state, "resume-instruction called with unexpected exception pointer");
      break;
    }

    unwindToNextLandingpad(state);
    break;
  }

  case Instruction::LandingPad: {
    auto *cui = dyn_cast_or_null<CleanupPhaseUnwindingInformation>(
        state.unwindingInformation.get());

    if (!cui) {
      terminateStateOnExecError(
          state, "Executing landing pad but not in unwinding phase 2");
      break;
    }

    ref<ConstantExpr> exceptionPointer = cui->exceptionObject;
    ref<ConstantExpr> selectorValue;

    // check on which frame we are currently
    if (state.stack.size() - 1 == cui->catchingStackIndex) {
      // we are in the target stack frame, return the selector value
      // that was returned by the personality fn in phase 1 and stop unwinding.
      selectorValue = cui->selectorValue;

      // stop unwinding by cleaning up our unwinding information.
      state.unwindingInformation.reset();

      // this would otherwise now be a dangling pointer
      cui = nullptr;
    } else {
      // we are not yet at the target stack frame. the landingpad might have
      // a cleanup clause or not, anyway, we give it the selector value "0",
      // which represents a cleanup, and expect it to handle it.
      // This is explicitly allowed by LLVM, see
      // https://llvm.org/docs/ExceptionHandling.html#id18
      selectorValue = ConstantExpr::create(0, Expr::Int32);
    }

    // we have to return a {i8*, i32}
    ref<Expr> result = ConcatExpr::create(
        ZExtExpr::create(selectorValue, Expr::Int32), exceptionPointer);

    bindLocal(ki, state, result);

    break;
  }

  case Instruction::AtomicRMW:
    terminateStateOnExecError(state, "Unexpected Atomic instruction, should be "
                                     "lowered by LowerAtomicInstructionPass");
    break;
  case Instruction::AtomicCmpXchg:
    terminateStateOnExecError(state,
                              "Unexpected AtomicCmpXchg instruction, should be "
                              "lowered by LowerAtomicInstructionPass");
    break;
  // Other instructions...
  // Unhandled
  default:
    terminateStateOnExecError(state, "illegal instruction");
    break;
  }
}

void Executor::filterStates(ExecutionState *current) {
  if (!current->prevPC->inst->isTerminator() && addedStates.size() > 0) {
    results[current->getInitPCBlock()].redundantStates[
        current->getPrevPCBlock()].insert(addedStates.begin(), addedStates.end());
    for (std::vector<ExecutionState *>::iterator it = addedStates.begin(),
         ie = addedStates.end(); it != ie; ++it) {
      std::map< ExecutionState*, std::vector<SeedInfo> >::iterator it3 =
        seedMap.find(*it);
      if (it3 != seedMap.end())
        seedMap.erase(it3);
    }
    addedStates.clear();
  }
}

void Executor::updateStates(ExecutionState *current) {
  if (searcher) {
    searcher->update(current, addedStates, removedStates);
  }

  states.insert(addedStates.begin(), addedStates.end());
  addedStates.clear();

  for (std::vector<ExecutionState *>::iterator it = removedStates.begin(),
                                               ie = removedStates.end();
       it != ie; ++it) {
    ExecutionState *es = *it;
    std::set<ExecutionState*>::iterator it2 = states.find(es);
    assert(it2!=states.end());
    states.erase(it2);
    std::map<ExecutionState*, std::vector<SeedInfo> >::iterator it3 = 
      seedMap.find(es);
    if (it3 != seedMap.end())
      seedMap.erase(it3);
    if (es->pathCompleted) {
      processForest->remove(es->ptreeNode);
      delete es;
    }
  }
  removedStates.clear();
}

template <typename SqType, typename TypeIt>
void Executor::computeOffsetsSeqTy(KGEPInstruction *kgepi,
                                   ref<ConstantExpr> &constantOffset,
                                   uint64_t index, const TypeIt it) {
  const auto *sq = cast<SqType>(*it);
  uint64_t elementSize =
      kmodule->targetData->getTypeStoreSize(sq->getElementType());
  const Value *operand = it.getOperand();
  if (const Constant *c = dyn_cast<Constant>(operand)) {
    ref<ConstantExpr> index =
        evalConstant(c)->SExt(Context::get().getPointerWidth());
    ref<ConstantExpr> addend = index->Mul(
        ConstantExpr::alloc(elementSize, Context::get().getPointerWidth()));
    constantOffset = constantOffset->Add(addend);
  } else {
    kgepi->indices.emplace_back(index, elementSize);
  }
}

template <typename TypeIt>
void Executor::computeOffsets(KGEPInstruction *kgepi, TypeIt ib, TypeIt ie) {
  ref<ConstantExpr> constantOffset =
    ConstantExpr::alloc(0, Context::get().getPointerWidth());
  uint64_t index = 1;
  for (TypeIt ii = ib; ii != ie; ++ii) {
    if (StructType *st = dyn_cast<StructType>(*ii)) {
      const StructLayout *sl = kmodule->targetData->getStructLayout(st);
      const ConstantInt *ci = cast<ConstantInt>(ii.getOperand());
      uint64_t addend = sl->getElementOffset((unsigned) ci->getZExtValue());
      constantOffset = constantOffset->Add(ConstantExpr::alloc(addend,
                                                               Context::get().getPointerWidth()));
#if LLVM_VERSION_CODE >= LLVM_VERSION(4, 0)
    } else if (isa<ArrayType>(*ii)) {
      computeOffsetsSeqTy<ArrayType>(kgepi, constantOffset, index, ii);
    } else if (isa<VectorType>(*ii)) {
      computeOffsetsSeqTy<VectorType>(kgepi, constantOffset, index, ii);
    } else if (isa<PointerType>(*ii)) {
      computeOffsetsSeqTy<PointerType>(kgepi, constantOffset, index, ii);
#else
    } else if (isa<SequentialType>(*ii)) {
      computeOffsetsSeqTy<SequentialType>(kgepi, constantOffset, index, ii);
#endif
    } else
      assert("invalid type" && 0);
    index++;
  }
  kgepi->offset = constantOffset->getZExtValue();
}

void Executor::bindInstructionConstants(KInstruction *KI) {
  if (GetElementPtrInst *gepi = dyn_cast<GetElementPtrInst>(KI->inst)) {
    KGEPInstruction *kgepi = static_cast<KGEPInstruction *>(KI);
    computeOffsets(kgepi, gep_type_begin(gepi), gep_type_end(gepi));
  } else if (InsertValueInst *ivi = dyn_cast<InsertValueInst>(KI->inst)) {
    KGEPInstruction *kgepi = static_cast<KGEPInstruction *>(KI);
    computeOffsets(kgepi, iv_type_begin(ivi), iv_type_end(ivi));
    assert(kgepi->indices.empty() && "InsertValue constant offset expected");
  } else if (ExtractValueInst *evi = dyn_cast<ExtractValueInst>(KI->inst)) {
    KGEPInstruction *kgepi = static_cast<KGEPInstruction *>(KI);
    computeOffsets(kgepi, ev_type_begin(evi), ev_type_end(evi));
    assert(kgepi->indices.empty() && "ExtractValue constant offset expected");
  }
}

void Executor::bindModuleConstants() {
  for (auto &kfp : kmodule->functions) {
    KFunction *kf = kfp.get();
    for (unsigned i=0; i<kf->numInstructions; ++i)
      bindInstructionConstants(kf->instructions[i]);
  }

  kmodule->constantTable =
      std::unique_ptr<Cell[]>(new Cell[kmodule->constants.size()]);
  for (unsigned i=0; i<kmodule->constants.size(); ++i) {
    Cell &c = kmodule->constantTable[i];
    c.value = evalConstant(kmodule->constants[i]);
  }
}

bool Executor::checkMemoryUsage() {
  if (!MaxMemory) return true;

  // We need to avoid calling GetTotalMallocUsage() often because it
  // is O(elts on freelist). This is really bad since we start
  // to pummel the freelist once we hit the memory cap.
  if ((stats::instructions & 0xFFFFU) != 0) // every 65536 instructions
    return true;

  // check memory limit
  const auto mallocUsage = util::GetTotalMallocUsage() >> 20U;
  const auto mmapUsage = memory->getUsedDeterministicSize() >> 20U;
  const auto totalUsage = mallocUsage + mmapUsage;
  atMemoryLimit = totalUsage > MaxMemory; // inhibit forking
  if (!atMemoryLimit)
    return true;

  // only terminate states when threshold (+100MB) exceeded
  if (totalUsage <= MaxMemory + 100)
    return true;

  // just guess at how many to kill
  const auto numStates = states.size();
  auto toKill = std::max(1UL, numStates - numStates * MaxMemory / totalUsage);
  klee_warning("killing %lu states (over memory cap: %luMB)", toKill, totalUsage);

  // randomly select states for early termination
  std::vector<ExecutionState *> arr(states.begin(), states.end()); // FIXME: expensive
  for (unsigned i = 0, N = arr.size(); N && i < toKill; ++i, --N) {
    unsigned idx = theRNG.getInt32() % N;
    // Make two pulls to try and not hit a state that
    // covered new code.
    if (arr[idx]->coveredNew)
      idx = theRNG.getInt32() % N;

    std::swap(arr[idx], arr[N - 1]);
    terminateStateEarly(*arr[N - 1], "Memory limit exceeded.");
  }

  return false;
}

void Executor::doDumpStates() {
  if (!DumpStatesOnHalt || states.empty())
    return;

  klee_message("halting execution, dumping remaining states");
  for (const auto &state : states)
    terminateStateEarly(*state, "Execution halting.");
  updateStates(nullptr);
}

void Executor::seed(ExecutionState &initialState) {
  std::vector<SeedInfo> &v = seedMap[&initialState];

  for (std::vector<KTest*>::const_iterator it = usingSeeds->begin(),
         ie = usingSeeds->end(); it != ie; ++it)
    v.push_back(SeedInfo(*it));

  int lastNumSeeds = usingSeeds->size()+10;
  time::Point lastTime, startTime = lastTime = time::getWallTime();
  ExecutionState *lastState = 0;
  while (!seedMap.empty()) {
    if (haltExecution) {
      doDumpStates();
      return;
    }

    std::map<ExecutionState*, std::vector<SeedInfo> >::iterator it =
      seedMap.upper_bound(lastState);
    if (it == seedMap.end())
      it = seedMap.begin();
    lastState = it->first;
    ExecutionState &state = *lastState;
    KInstruction *ki = state.pc;
    stepInstruction(state);

    executeInstruction(state, ki);
    timers.invoke();
    if (::dumpStates) dumpStates();
    if (::dumpPTForest) dumpPTForest();
    updateStates(&state);

    if ((stats::instructions % 1000) == 0) {
      int numSeeds = 0, numStates = 0;
      for (std::map<ExecutionState*, std::vector<SeedInfo> >::iterator
             it = seedMap.begin(), ie = seedMap.end();
           it != ie; ++it) {
        numSeeds += it->second.size();
        numStates++;
      }
      const auto time = time::getWallTime();
      const time::Span seedTime(SeedTime);
      if (seedTime && time > startTime + seedTime) {
        klee_warning("seed time expired, %d seeds remain over %d states",
                     numSeeds, numStates);
        break;
      } else if (numSeeds<=lastNumSeeds-10 ||
                 time - lastTime >= time::seconds(10)) {
        lastTime = time;
        lastNumSeeds = numSeeds;
        klee_message("%d seeds remaining over: %d states",
                     numSeeds, numStates);
      }
    }
  }

  klee_message("seeding done (%d states remain)", (int) states.size());

  if (OnlySeed) {
    doDumpStates();
    return;
  }
}

void Executor::run(ExecutionState &initialState) {
  // Delay init till now so that ticks don't accrue during optimization and such.
  timers.reset();

  states.insert(&initialState);

  if (usingSeeds) {
    seed(initialState);
  }

  searcher = constructUserSearcher(*this);

  std::vector<ExecutionState *> newStates(states.begin(), states.end());
  searcher->update(0, newStates, std::vector<ExecutionState *>());

  // main interpreter loop
  while (!states.empty() && !haltExecution) {
    ExecutionState &state = searcher->selectState();
    executeStep(state);
  }

  delete searcher;
  searcher = nullptr;

  doDumpStates();
  haltExecution = false;
}

void Executor::runWithTarget(ExecutionState &state, KBlock *target) {
  if (pathWriter)
    state.pathOS = pathWriter->open();
  if (symPathWriter)
    state.symPathOS = symPathWriter->open();

  if (statsTracker)
    statsTracker->framePushed(state, 0);

  processForest = std::make_unique<PForest>();
  processForest->addRoot(&state);
  targetedRun(state, target);
  processForest = nullptr;

  if (statsTracker)
    statsTracker->done();
}

void Executor::runGuided(ExecutionState &state) {
  if (pathWriter)
    state.pathOS = pathWriter->open();
  if (symPathWriter)
    state.symPathOS = symPathWriter->open();

 if (statsTracker)
   statsTracker->framePushed(state, 0);

  processForest = std::make_unique<PForest>();
  processForest->addRoot(&state);
  guidedRun(state);
  processForest = nullptr;

  if (statsTracker)
    statsTracker->done();
}

void Executor::runCovered(ExecutionState &state) {
  if (pathWriter)
    state.pathOS = pathWriter->open();
  if (symPathWriter)
    state.symPathOS = symPathWriter->open();

 if (statsTracker)
   statsTracker->framePushed(state, 0);

  processForest = std::make_unique<PForest>();
  processForest->addRoot(&state);
  coveredRun(state);
  processForest = nullptr;

  if (statsTracker)
    statsTracker->done();
}

void Executor::executeStep(ExecutionState &state) {
  KInstruction *ki = state.pc;

  stepInstruction(state);

  executeInstruction(state, ki);

  timers.invoke();
  if (::dumpStates) dumpStates();
  if (::dumpPTForest) dumpPTForest();

  updateStates(&state);

  if (!checkMemoryUsage()) {
    // update searchers when states were terminated early due to memory pressure
    updateStates(nullptr);
  }
}

bool Executor::tryBoundedExecuteStep(ExecutionState &state, unsigned bound) {
  KInstruction *prevKI = state.prevPC;

  if (prevKI->inst->isTerminator()) {
    addHistoryResult(state);
    if (state.multilevel.count(state.getPCBlock()) > bound) {
      pauseState(state);
      return false;
    }
  }

  executeStep(state);
  return true;
}

void Executor::coveredExecuteStep(ExecutionState &state, ExecutionState &initialState) {
  KInstruction *ki = state.pc;
  KInstruction *prevKI = state.prevPC;

  if (prevKI->inst->isTerminator() && prevKI != ki &&
      (state.getPCBlock()->hasNPredecessorsOrMore(2) || ki->isCallOrInvokeInst())) {
    addCompletedResult(state);
    silentRemove(state);
    updateStates(nullptr);
    return;
  }
  if (state.redundant || ki->isCallOrInvokeInst()) {
    if (state.redundant)
      pauseRedundantState(state);
    else
      pauseState(state);
    updateStates(nullptr);
    return;
  }

  executeStep(state);
}

void Executor::boundedRun(ExecutionState &initialState, unsigned bound) {
  // Delay init till now so that ticks don't accrue during optimization and such.
  timers.reset();

  states.clear();
  addedStates.clear();
  removedStates.clear();
  states.insert(&initialState);

  if (usingSeeds) {
    seed(initialState);
  }

  searcher = constructUserSearcher(*this);

  std::vector<ExecutionState *> newStates(states.begin(), states.end());
  searcher->update(0, newStates, std::vector<ExecutionState *>());
  // main interpreter loop
  while (!states.empty() && !haltExecution) {
    ExecutionState &state = searcher->selectState();
<<<<<<< HEAD
    tryBoundedExecuteStep(state, bound);
  }
=======
    KInstruction *ki = state.pc;
    if (ki == terminator) {
      //updateStates(&state);
      //completedStates.insert(states.begin(), states.end());
      //states.clear();
      if(states.find(&state) != states.end()) {
        states.erase(&state);
      }
      terminateStateOnTerminator(state);
      continue;
    }
    assert(state.currentKBlock == kb);
    stepInstruction(state);
    if (isoMode && ki->inst->getOpcode() == Instruction::PHI) {
      prepareSymbolicValue(state, ki);
    } else
      executeInstruction(state, ki);
>>>>>>> de31879b

  delete searcher;
  searcher = nullptr;

<<<<<<< HEAD
  doDumpStates();
  haltExecution = false;
}
=======
    updateAndPauseStates(&state);
>>>>>>> de31879b

void Executor::targetedRun(ExecutionState &initialState, KBlock *target) {
  // Delay init till now so that ticks don't accrue during optimization and such.
  timers.reset();

  states.insert(&initialState);

  TargetedSearcher *targetedSearcher = new TargetedSearcher(target);
  searcher = targetedSearcher;

  std::vector<ExecutionState *> newStates(states.begin(), states.end());
  searcher->update(0, newStates, std::vector<ExecutionState *>());
  // main interpreter loop
  KInstruction *terminator = target != nullptr ? target->instructions[target->numInstructions - 1] : nullptr;
  while (!states.empty() && !haltExecution) {
    while (!searcher->empty() && !haltExecution) {
      ExecutionState &state = searcher->selectState();

      KInstruction *ki = state.pc;

      if (ki == terminator) {
        terminateStateOnTerminator(state);
        updateStates(&state);
        continue;
      }

      executeStep(state);
    }

    if (targetedSearcher) {
      newStates.clear();
      newStates.push_back(targetedSearcher->result);
      delete searcher;
      targetedSearcher = nullptr;
      searcher = constructUserSearcher(*this);
      searcher->update(0, newStates, std::vector<ExecutionState *>());
    } else {
      break;
    }
  }

  delete searcher;
  searcher = nullptr;

  doDumpStates();
  haltExecution = false;
}

KBlock* Executor::calculateTarget(ExecutionState &state) {
  BasicBlock *initialBlock = state.getInitPCBlock();
  VisitedBlock &history = results[initialBlock].history;
  BasicBlock *bb = state.getPCBlock();
  KFunction *kf = kmodule->functionMap[bb->getParent()];
  KBlock *kb = kf->blockMap[bb];
  KBlock *nearestBlock = nullptr;
  unsigned int minDistance = -1;
  unsigned int sfNum = 0;
  bool newCov = false;
  for (auto sfi = state.stack.rbegin(), sfe = state.stack.rend(); sfi != sfe; sfi++, sfNum++) {
    kf = sfi->kf;

    for (auto &kbd : kf->getDistance(kb)) {
      KBlock *target = kbd.first;
      unsigned distance = kbd.second;
      if ((sfNum >0 || distance > 0) && distance < minDistance) {
        if (history[target->basicBlock].size() != 0) {
          std::vector<BasicBlock*> diff;
          if (!newCov)
            std::set_difference(state.level.begin(), state.level.end(),
                                history[target->basicBlock].begin(), history[target->basicBlock].end(),
                                std::inserter(diff, diff.begin()));
          if (diff.empty()) {
            continue;
          }
        } else
          newCov = true;
        nearestBlock = target;
        minDistance = distance;
      }
    }

    if (nearestBlock) {
      return nearestBlock;
    }

    if (sfi->caller) {
      kb = sfi->caller->parent;
    }
  }
  return nearestBlock;
}

void Executor::calculateTargetedStates(BasicBlock *initialBlock,
                                       ExecutedBlock &pausedStates,
                                       std::map<KBlock*, std::vector<ExecutionState*>> &targetedStates) {
  VisitedBlock &history = results[initialBlock].history;

  for (auto blockstate : pausedStates) {
    std::set<ExecutionState *, ExecutionStateIDCompare> &ess = blockstate.second;
    for (auto &state : ess) {
      llvm::BasicBlock *bb = state->getPCBlock();
      KFunction *kf = kmodule->functionMap[bb->getParent()];
      KBlock *kb = kf->blockMap[bb];
      KBlock *nearestBlock = nullptr;
      unsigned int minDistance = -1;
      unsigned int sfNum = 0;
      bool newCov = false;
      for (auto sfi = state->stack.rbegin(), sfe = state->stack.rend(); sfi != sfe; sfi++, sfNum++) {
        kf = sfi->kf;

        for (auto &kbd : kf->getDistance(kb)) {
          KBlock *target = kbd.first;
          unsigned distance = kbd.second;
          if ((sfNum > 0 || distance > 0) && distance < minDistance) {
            if (history[target->basicBlock].size() != 0) {
              std::vector<BasicBlock*> diff;
              if (!newCov)
                std::set_difference(state->level.begin(), state->level.end(),
                                    history[target->basicBlock].begin(), history[target->basicBlock].end(),
                                    std::inserter(diff, diff.begin()));
              if (diff.empty()) {
                continue;
              }
            } else
              newCov = true;
            nearestBlock = target;
            minDistance = distance;
          }
        }
        if (nearestBlock) {
          targetedStates[nearestBlock].push_back(state);
          break;
        }

        if (sfi->caller) {
          kb = sfi->caller->parent;
          bb = kb->basicBlock;
        }
      }
    }
  }
}

void Executor::guidedRun(ExecutionState &initialState) {
  // Delay init till now so that ticks don't accrue during optimization and such.
  timers.reset();

  states.insert(&initialState);

  if (usingSeeds) {
    seed(initialState);
  }

  searcher = new GuidedSearcher(constructUserSearcher(*this));

  std::vector<ExecutionState *> newStates(states.begin(), states.end());
  searcher->update(0, newStates, std::vector<ExecutionState *>());
  // main interpreter loop
  while (!states.empty() && !haltExecution) {
    while (!searcher->empty() && !haltExecution) {
      ExecutionState &state = searcher->selectState();
      if (state.target)
        executeStep(state);
      else if (!tryBoundedExecuteStep(state, MaxCycles - 1)) {
        KBlock *target = calculateTarget(state);
        if (target) {
          state.target = target;
          unpauseState(state);
          updateStates(nullptr);
        }
      }
    }

    if (searcher->empty())
      haltExecution = true;
  }

  delete searcher;
  searcher = nullptr;

  doDumpStates();
  haltExecution = false;
}

void Executor::coveredRun(ExecutionState &state) {
  ExecutionState *initialState = state.copy();
  initialState->stack.clear();

  // Delay init till now so that ticks don't accrue during optimization and such.
  timers.reset();

  states.insert(&state);

  Function *kmsf = kmodule->module->getFunction(llvm::StringRef("klee_make_symbolic"));
  for (auto &kf : kmodule->functions) {
    for (auto &kb : kf->blocks) {
      if (kb->basicBlock->hasNPredecessorsOrMore(2) ||
          (kb->getKBlockType() == KBlockType::Call && ((KCallBlock*)kb.get())->calledFunction != kmsf) ||
          (kb->basicBlock->getSinglePredecessor() &&
           kf->blockMap[kb->basicBlock->getSinglePredecessor()]->getKBlockType() == KBlockType::Call))
        initializeRoot(*initialState, kb.get());
    }
  }

  if (usingSeeds) {
    seed(state);
  }

  searcher = constructUserSearcher(*this);

  std::vector<ExecutionState *> newStates(states.begin(), states.end());
  searcher->update(0, newStates, std::vector<ExecutionState *>());

  // main interpreter loop
  while (!states.empty() && !haltExecution) {
    ExecutionState &es = searcher->selectState();
    coveredExecuteStep(es, *initialState);
  }

  delete searcher;
  searcher = nullptr;

  doDumpStates();
  haltExecution = false;
}

std::string Executor::getAddressInfo(ExecutionState &state, 
                                     ref<Expr> address) const {
  std::string Str;
  llvm::raw_string_ostream info(Str);
  info << "\taddress: " << address << "\n";
  uint64_t example;
  if (ConstantExpr *CE = dyn_cast<ConstantExpr>(address)) {
    example = CE->getZExtValue();
  } else {
    ref<ConstantExpr> value;
    bool success = solver->getValue(state.constraints, address, value,
                                    state.queryMetaData);
    assert(success && "FIXME: Unhandled solver failure");
    (void) success;
    example = value->getZExtValue();
    info << "\texample: " << example << "\n";
    std::pair<ref<Expr>, ref<Expr>> res =
        solver->getRange(state.constraints, address, state.queryMetaData);
    info << "\trange: [" << res.first << ", " << res.second <<"]\n";
  }
  
  MemoryObject hack((unsigned) example);    
  MemoryMap::iterator lower = state.addressSpace.objects.upper_bound(&hack);
  info << "\tnext: ";
  if (lower==state.addressSpace.objects.end()) {
    info << "none\n";
  } else {
    const MemoryObject *mo = lower->first;
    std::string alloc_info;
    mo->getAllocInfo(alloc_info);
    info << "object at " << mo->address
         << " of size " << mo->size << "\n"
         << "\t\t" << alloc_info << "\n";
  }
  if (lower!=state.addressSpace.objects.begin()) {
    --lower;
    info << "\tprev: ";
    if (lower==state.addressSpace.objects.end()) {
      info << "none\n";
    } else {
      const MemoryObject *mo = lower->first;
      std::string alloc_info;
      mo->getAllocInfo(alloc_info);
      info << "object at " << mo->address 
           << " of size " << mo->size << "\n"
           << "\t\t" << alloc_info << "\n";
    }
  }

  return info.str();
}


void Executor::terminateState(ExecutionState &state) {
  if (replayKTest && replayPosition!=replayKTest->numObjects) {
    klee_warning_once(replayKTest,
                      "replay did not consume all objects in test input.");
  }

  std::vector<ExecutionState *>::iterator itr =
      std::find(removedStates.begin(), removedStates.end(), &state);

  if (itr != removedStates.end()) {
      klee_warning("remove state twice");
      return;
  }

  if (state.pathCompleted)
    interpreterHandler->incPathsExplored();

  std::vector<ExecutionState *>::iterator ita =
      std::find(addedStates.begin(), addedStates.end(), &state);
  if (ita==addedStates.end()) {
    state.pc = state.prevPC;
    removedStates.push_back(&state);
  } else {
    // never reached searcher, just delete immediately
    std::map< ExecutionState*, std::vector<SeedInfo> >::iterator it3 = 
      seedMap.find(&state);
    if (it3 != seedMap.end())
      seedMap.erase(it3);
    addedStates.erase(ita);
    if (state.pathCompleted) {
      processForest->remove(state.ptreeNode);
    }
  }
}

void Executor::terminateStateEarly(ExecutionState &state, 
                                   const Twine &message) {
  if (!state.isolated)
    state.pathCompleted = true;
  if (state.pathCompleted && (!OnlyOutputStatesCoveringNew || state.coveredNew ||
      (AlwaysOutputSeeds && seedMap.count(&state))))
    interpreterHandler->processTestCase(state, (message + "\n").str().c_str(),
                                        "early");
  terminateState(state);
}

void Executor::silentRemove(ExecutionState &state) {
  state.pathCompleted = false;
  removedStates.push_back(&state);
}

void Executor::pauseState(ExecutionState &state) {
  state.pathCompleted = false;
  results[state.getInitPCBlock()].pausedStates[state.getPCBlock()].insert(&state);
  removedStates.push_back(&state);
}

void Executor::pauseRedundantState(ExecutionState &state) {
  state.pathCompleted = false;
  results[state.getInitPCBlock()].redundantStates[state.getPCBlock()].insert(&state);
  removedStates.push_back(&state);
}

void Executor::unpauseState(ExecutionState &state) {
  ExecutedBlock &pausedStates = results[state.getInitPCBlock()].pausedStates;

  pausedStates[state.getPCBlock()].erase(&state);
  if (pausedStates[state.getPCBlock()].empty())
    pausedStates.erase(state.getPCBlock());
  addedStates.push_back(&state);
}

void Executor::unpauseStates(std::vector<ExecutionState *> &states) {
  for (auto &state : states) {
    ExecutedBlock &pausedStates = results[state->getInitPCBlock()].pausedStates;

    pausedStates[state->getPCBlock()].erase(state);
    if (pausedStates[state->getPCBlock()].empty())
      pausedStates.erase(state->getPCBlock());
    this->states.insert(state);
  }
  searcher->update(nullptr, states, {});
}

void Executor::terminateStateOnExit(ExecutionState &state) {
  if (!state.isolated)
    state.pathCompleted = true;
  if (state.pathCompleted && (!OnlyOutputStatesCoveringNew || state.coveredNew ||
      (AlwaysOutputSeeds && seedMap.count(&state))))
    interpreterHandler->processTestCase(state, 0, 0);
  addCompletedResult(state);
  addHistoryResult(state);
  terminateState(state);
}

void Executor::terminateStateOnTerminator(ExecutionState &state) {
  if (!OnlyOutputStatesCoveringNew || state.coveredNew ||
      (AlwaysOutputSeeds && seedMap.count(&state)))
    interpreterHandler->processTestCase(state, 0, 0);
<<<<<<< HEAD
=======
  // auto toAdd = new ExecutionState(state);
  // toAdd->pc = toAdd->prevPC;
  // assert(!toAdd->pc.isNull());
  // completedStates.insert(toAdd);
  completedStates.insert(new ExecutionState(state));
>>>>>>> de31879b
  terminateState(state);
}

const InstructionInfo & Executor::getLastNonKleeInternalInstruction(const ExecutionState &state,
    Instruction ** lastInstruction) {
  // unroll the stack of the applications state and find
  // the last instruction which is not inside a KLEE internal function
  ExecutionState::stack_ty::const_reverse_iterator it = state.stack.rbegin(),
      itE = state.stack.rend();

  // don't check beyond the outermost function (i.e. main())
  itE--;

  const InstructionInfo * ii = 0;
  if (kmodule->internalFunctions.count(it->kf->function) == 0){
    ii =  state.prevPC->info;
    *lastInstruction = state.prevPC->inst;
    //  Cannot return yet because even though
    //  it->function is not an internal function it might of
    //  been called from an internal function.
  }

  // Wind up the stack and check if we are in a KLEE internal function.
  // We visit the entire stack because we want to return a CallInstruction
  // that was not reached via any KLEE internal functions.
  for (;it != itE; ++it) {
    // check calling instruction and if it is contained in a KLEE internal function
    const Function * f = (*it->caller).inst->getParent()->getParent();
    if (kmodule->internalFunctions.count(f)){
      ii = 0;
      continue;
    }
    if (!ii){
      ii = (*it->caller).info;
      *lastInstruction = (*it->caller).inst;
    }
  }

  if (!ii) {
    // something went wrong, play safe and return the current instruction info
    *lastInstruction = state.prevPC->inst;
    return *state.prevPC->info;
  }
  return *ii;
}

bool Executor::shouldExitOn(enum TerminateReason termReason) {
  std::vector<TerminateReason>::iterator s = ExitOnErrorType.begin();
  std::vector<TerminateReason>::iterator e = ExitOnErrorType.end();

  for (; s != e; ++s)
    if (termReason == *s)
      return true;

  return false;
}

void Executor::terminateStateOnError(ExecutionState &state,
                                     const llvm::Twine &messaget,
                                     enum TerminateReason termReason,
                                     const char *suffix,
                                     const llvm::Twine &info) {
  std::string message = messaget.str();
  static std::set< std::pair<Instruction*, std::string> > emittedErrors;
  Instruction * lastInst;
  const InstructionInfo &ii = getLastNonKleeInternalInstruction(state, &lastInst);

  if (EmitAllErrors ||
      emittedErrors.insert(std::make_pair(lastInst, message)).second) {
    if (ii.file != "") {
      klee_message("ERROR: %s:%d: %s", ii.file.c_str(), ii.line, message.c_str());
    } else {
      klee_message("ERROR: (location information missing) %s", message.c_str());
    }
    if (!EmitAllErrors)
      klee_message("NOTE: now ignoring this error at this location");

    std::string MsgString;
    llvm::raw_string_ostream msg(MsgString);
    msg << "Error: " << message << '\n';
    if (ii.file != "") {
      msg << "File: " << ii.file << '\n'
          << "Line: " << ii.line << '\n'
          << "assembly.ll line: " << ii.assemblyLine << '\n'
          << "State: " << state.getID() << '\n';
    }
    msg << "Stack: \n";
    state.dumpStack(msg);

    std::string info_str = info.str();
    if (info_str != "")
      msg << "Info: \n" << info_str;

    std::string suffix_buf;
    if (!suffix) {
      suffix_buf = TerminateReasonNames[termReason];
      suffix_buf += ".err";
      suffix = suffix_buf.c_str();
    }

    if (!state.isolated)
      state.pathCompleted = true;
    if (state.pathCompleted)
      interpreterHandler->processTestCase(state, msg.str().c_str(), suffix);
  }

  addErroneousResult(state);
  addHistoryResult(state);
  terminateState(state);

  if (shouldExitOn(termReason))
    haltExecution = true;
}

// XXX shoot me
static const char *okExternalsList[] = { "printf", 
                                         "fprintf", 
                                         "puts",
                                         "getpid" };
static std::set<std::string> okExternals(okExternalsList,
                                         okExternalsList + 
                                         (sizeof(okExternalsList)/sizeof(okExternalsList[0])));

void Executor::callExternalFunction(ExecutionState &state,
                                    KInstruction *target,
                                    Function *function,
                                    std::vector< ref<Expr> > &arguments) {
  // check if specialFunctionHandler wants it
  if (specialFunctionHandler->handle(state, function, target, arguments))
    return;

  if (ExternalCalls == ExternalCallPolicy::None &&
      !okExternals.count(function->getName().str())) {
    klee_warning("Disallowed call to external function: %s\n",
               function->getName().str().c_str());
    terminateStateOnError(state, "external calls disallowed", User);
    return;
  }

  // normal external function handling path
  // allocate 128 bits for each argument (+return value) to support fp80's;
  // we could iterate through all the arguments first and determine the exact
  // size we need, but this is faster, and the memory usage isn't significant.
  uint64_t *args = (uint64_t*) alloca(2*sizeof(*args) * (arguments.size() + 1));
  memset(args, 0, 2 * sizeof(*args) * (arguments.size() + 1));
  unsigned wordIndex = 2;
  for (std::vector<ref<Expr> >::iterator ai = arguments.begin(), 
       ae = arguments.end(); ai!=ae; ++ai) {
    if (ExternalCalls == ExternalCallPolicy::All) { // don't bother checking uniqueness
      *ai = optimizer.optimizeExpr(*ai, true);
      ref<ConstantExpr> ce;
      bool success =
          solver->getValue(state.constraints, *ai, ce, state.queryMetaData);
      assert(success && "FIXME: Unhandled solver failure");
      (void) success;
      ce->toMemory(&args[wordIndex]);
      ObjectPair op;
      // Checking to see if the argument is a pointer to something
      if (ce->getWidth() == Context::get().getPointerWidth() &&
          state.addressSpace.resolveOne(ce, op)) {
        op.second->flushToConcreteStore(solver, state);
      }
      wordIndex += (ce->getWidth()+63)/64;
    } else {
      ref<Expr> arg = toUnique(state, *ai);
      if (ConstantExpr *ce = dyn_cast<ConstantExpr>(arg)) {
        // XXX kick toMemory functions from here
        ce->toMemory(&args[wordIndex]);
        wordIndex += (ce->getWidth()+63)/64;
      } else {
        terminateStateOnExecError(state, 
                                  "external call with symbolic argument: " + 
                                  function->getName());
        return;
      }
    }
  }

  // Prepare external memory for invoking the function
  state.addressSpace.copyOutConcretes();
#ifndef WINDOWS
  // Update external errno state with local state value
  int *errno_addr = getErrnoLocation(state);
  ObjectPair result;
  bool resolved = state.addressSpace.resolveOne(
      ConstantExpr::create((uint64_t)errno_addr, Expr::Int64), result);
  if (!resolved) {
    terminateStateOnExecError(state,
                                "could not resolve memory object for errno: " +
                                    function->getName());
    return;
//    klee_error("Could not resolve memory object for errno");
  }

  ref<Expr> errValueExpr = result.second->read(0, sizeof(*errno_addr) * 8);
  ConstantExpr *errnoValue = dyn_cast<ConstantExpr>(errValueExpr);
  if (!errnoValue) {
    terminateStateOnExecError(state,
                              "external call with errno value symbolic: " +
                                  function->getName());
    return;
  }

  externalDispatcher->setLastErrno(
      errnoValue->getZExtValue(sizeof(*errno_addr) * 8));
#endif

  if (!SuppressExternalWarnings) {

    std::string TmpStr;
    llvm::raw_string_ostream os(TmpStr);
    os << "calling external: " << function->getName().str() << "(";
    for (unsigned i=0; i<arguments.size(); i++) {
      os << arguments[i];
      if (i != arguments.size()-1)
        os << ", ";
    }
    os << ") at " << state.pc->getSourceLocation();
    
    if (AllExternalWarnings)
      klee_warning("%s", os.str().c_str());
    else
      klee_warning_once(function, "%s", os.str().c_str());
  }

  bool success = externalDispatcher->executeCall(function, target->inst, args);
  if (!success) {
    terminateStateOnError(state, "failed external call: " + function->getName(),
                          External);
    return;
  }

  if (!state.addressSpace.copyInConcretes()) {
    terminateStateOnError(state, "external modified read-only object",
                          External);
    return;
  }

#ifndef WINDOWS
  // Update errno memory object with the errno value from the call
  int error = externalDispatcher->getLastErrno();
  state.addressSpace.copyInConcrete(result.first, result.second,
                                    (uint64_t)&error);
#endif

  Type *resultType = target->inst->getType();
  if (resultType != Type::getVoidTy(function->getContext())) {
    ref<Expr> e = ConstantExpr::fromMemory((void*) args, 
                                           getWidthForLLVMType(resultType));
    bindLocal(target, state, e);
  }
}

/***/

ref<Expr> Executor::replaceReadWithSymbolic(ExecutionState &state, 
                                            ref<Expr> e) {
  unsigned n = interpreterOpts.MakeConcreteSymbolic;
  if (!n || replayKTest || replayPath)
    return e;

  // right now, we don't replace symbolics (is there any reason to?)
  if (!isa<ConstantExpr>(e))
    return e;

  if (n != 1 && random() % n)
    return e;

  // create a new fresh location, assert it is equal to concrete value in e
  // and return it.
  
  static unsigned id;
  const Array *array =
      arrayCache.CreateArray("rrws_arr" + llvm::utostr(++id),
                             Expr::getMinBytesForWidth(e->getWidth()));
  ref<Expr> res = Expr::createTempRead(array, e->getWidth());
  ref<Expr> eq = NotOptimizedExpr::create(EqExpr::create(e, res));
  llvm::errs() << "Making symbolic: " << eq << "\n";
  state.addConstraint(eq);
  return res;
}

ObjectState *Executor::bindObjectInState(ExecutionState &state, 
                                         const MemoryObject *mo,
                                         bool isAlloca,
                                         const Array *array) {
  ObjectState *os = array ? new ObjectState(mo, array) : new ObjectState(mo);
  state.addressSpace.bindObject(mo, os);

  // Its possible that multiple bindings of the same mo in the state
  // will put multiple copies on this list, but it doesn't really
  // matter because all we use this list for is to unbind the object
  // on function return.
  if (isAlloca)
    state.stack.back().allocas.push_back(mo);

  return os;
}

void Executor::executeAlloc(ExecutionState &state,
                            ref<Expr> size,
                            bool isLocal,
                            KInstruction *target,
                            bool zeroMemory,
                            const ObjectState *reallocFrom,
                            size_t allocationAlignment) {
  size = toUnique(state, size);
  if (ConstantExpr *CE = dyn_cast<ConstantExpr>(size)) {
    const llvm::Value *allocSite = target->inst;
    if (allocationAlignment == 0) {
      allocationAlignment = getAllocationAlignment(allocSite);
    }
    MemoryObject *mo =
        memory->allocate(CE->getZExtValue(), isLocal, /*isGlobal=*/false,
                         allocSite, allocationAlignment);
    if (!mo) {
      bindLocal(target, state, 
                ConstantExpr::alloc(0, Context::get().getPointerWidth()));
    } else {
      ObjectState *os = bindObjectInState(state, mo, isLocal);
      if (zeroMemory) {
        os->initializeToZero();
      } else {
        os->initializeToRandom();
      }
      bindLocal(target, state, mo->getBaseExpr());

      if (reallocFrom) {
        unsigned count = std::min(reallocFrom->size, os->size);
        for (unsigned i=0; i<count; i++)
          os->write(i, reallocFrom->read8(i));
        state.addressSpace.unbindObject(reallocFrom->getObject());
      }
    }
  } else {
    // XXX For now we just pick a size. Ideally we would support
    // symbolic sizes fully but even if we don't it would be better to
    // "smartly" pick a value, for example we could fork and pick the
    // min and max values and perhaps some intermediate (reasonable
    // value).
    // 
    // It would also be nice to recognize the case when size has
    // exactly two values and just fork (but we need to get rid of
    // return argument first). This shows up in pcre when llvm
    // collapses the size expression with a select.

    size = optimizer.optimizeExpr(size, true);

    ref<ConstantExpr> example;
    bool success =
        solver->getValue(state.constraints, size, example, state.queryMetaData);
    assert(success && "FIXME: Unhandled solver failure");
    (void) success;
    
    // Try and start with a small example.
    Expr::Width W = example->getWidth();
    while (example->Ugt(ConstantExpr::alloc(128, W))->isTrue()) {
      ref<ConstantExpr> tmp = example->LShr(ConstantExpr::alloc(1, W));
      bool res;
      bool success =
          solver->mayBeTrue(state.constraints, EqExpr::create(tmp, size), res,
                            state.queryMetaData);
      assert(success && "FIXME: Unhandled solver failure");      
      (void) success;
      if (!res)
        break;
      example = tmp;
    }

    StatePair fixedSize = fork(state, EqExpr::create(example, size), true);
    
    if (fixedSize.second) { 
      // Check for exactly two values
      ref<ConstantExpr> tmp;
      bool success = solver->getValue(fixedSize.second->constraints, size, tmp,
                                      fixedSize.second->queryMetaData);
      assert(success && "FIXME: Unhandled solver failure");      
      (void) success;
      bool res;
      success = solver->mustBeTrue(fixedSize.second->constraints,
                                   EqExpr::create(tmp, size), res,
                                   fixedSize.second->queryMetaData);
      assert(success && "FIXME: Unhandled solver failure");      
      (void) success;
      if (res) {
        executeAlloc(*fixedSize.second, tmp, isLocal,
                     target, zeroMemory, reallocFrom);
      } else {
        // See if a *really* big value is possible. If so assume
        // malloc will fail for it, so lets fork and return 0.
        StatePair hugeSize = 
          fork(*fixedSize.second, 
               UltExpr::create(ConstantExpr::alloc(1U<<31, W), size),
               true);
        if (hugeSize.first) {
          klee_message("NOTE: found huge malloc, returning 0");
          bindLocal(target, *hugeSize.first, 
                    ConstantExpr::alloc(0, Context::get().getPointerWidth()));
        }
        
        if (hugeSize.second) {

          std::string Str;
          llvm::raw_string_ostream info(Str);
          ExprPPrinter::printOne(info, "  size expr", size);
          info << "  concretization : " << example << "\n";
          info << "  unbound example: " << tmp << "\n";
          terminateStateOnError(*hugeSize.second, "concretized symbolic size",
                                Model, NULL, info.str());
        }
      }
    }

    if (fixedSize.first) // can be zero when fork fails
      executeAlloc(*fixedSize.first, example, isLocal, 
                   target, zeroMemory, reallocFrom);
  }
}

void Executor::executeFree(ExecutionState &state,
                           ref<Expr> address,
                           KInstruction *target) {
  address = optimizer.optimizeExpr(address, true);
  StatePair zeroPointer = fork(state, Expr::createIsZero(address), true);
  if (zeroPointer.first) {
    if (target)
      bindLocal(target, *zeroPointer.first, Expr::createPointer(0));
  }
  if (zeroPointer.second) { // address != 0
    ExactResolutionList rl;
    resolveExact(*zeroPointer.second, address, rl, "free");
    
    for (Executor::ExactResolutionList::iterator it = rl.begin(), 
           ie = rl.end(); it != ie; ++it) {
      const MemoryObject *mo = it->first.first;
      if (it->second->isolated && (mo->isGlobal || mo->isLocal)) {
      } else if (mo->isLocal) {
        terminateStateOnError(*it->second, "free of alloca", Free, NULL,
                              getAddressInfo(*it->second, address));
      } else if (mo->isGlobal) {
        terminateStateOnError(*it->second, "free of global", Free, NULL,
                              getAddressInfo(*it->second, address));
      } else {
        it->second->addressSpace.unbindObject(mo);
        if (target)
          bindLocal(target, *it->second, Expr::createPointer(0));
      }
    }
  }
}

void Executor::resolveExact(ExecutionState &state,
                            ref<Expr> p,
                            ExactResolutionList &results, 
                            const std::string &name) {
  p = optimizer.optimizeExpr(p, true);
  // XXX we may want to be capping this?
  ResolutionList rl;
  state.addressSpace.resolve(state, solver, p, rl);
  
  ExecutionState *unbound = &state;
  for (ResolutionList::iterator it = rl.begin(), ie = rl.end(); 
       it != ie; ++it) {
    ref<Expr> inBounds = EqExpr::create(p, it->first->getBaseExpr());
    
    StatePair branches = fork(*unbound, inBounds, true);

    if (branches.first)
      results.push_back(std::make_pair(*it, branches.first));

    unbound = branches.second;
    if (!unbound) // Fork failure
      break;
  }

  if (unbound) {
    if (isa<ReadExpr>(p) || isa<ConcatExpr>(p) || (UseGEPExpr && isa<GEPExpr>(p))) {
      terminateStateEarly(*unbound, "insufficient information: symbolic size of object in isolationMode.");
    } else {
      terminateStateOnError(*unbound, "memory error: invalid pointer: " + name,
                            Ptr, NULL, getAddressInfo(*unbound, p));
    }
  }
}

void Executor::executeMemoryOperation(ExecutionState &state,
                                      MemoryOperation operation,
                                      ref<Expr> address,
                                      ref<Expr> value /* def if write*/,
                                      KInstruction *target /* def if read*/) {
  Expr::Width type;
  switch (operation) {
  case Write:
    type = value->getWidth();
    break;
  case Read:
    type = getWidthForLLVMType(target->inst->getType());
    break;
  default:
    klee_error("unexpected type of memory operation");
  }
  unsigned bytes = Expr::getMinBytesForWidth(type);
  ref<Expr> unsafeAddress = UseGEPExpr && isa<GEPExpr>(address) ? dyn_cast<GEPExpr>(address)->address : address;
  ref<Expr> base = UseGEPExpr && isa<GEPExpr>(address) ? cast<GEPExpr>(address)->base : unsafeAddress;
  unsigned size = UseGEPExpr && isa<GEPExpr>(address) ? cast<GEPExpr>(address)->sourceSize : bytes;

  if (SimplifySymIndices) {
    if (!isa<ConstantExpr>(unsafeAddress))
      unsafeAddress = ConstraintManager::simplifyExpr(state.constraints, address);
    if (operation == Write && !isa<ConstantExpr>(value))
      value = ConstraintManager::simplifyExpr(state.constraints, value);
  }

  unsafeAddress = optimizer.optimizeExpr(unsafeAddress, true);

  // fast path: single in-bounds resolution
  ObjectPair op;
  bool success;
  solver->setTimeout(coreSolverTimeout);
  if (!state.addressSpace.resolveOne(state, solver, unsafeAddress, op, success)) {
    unsafeAddress = toConstant(state, unsafeAddress, "resolveOne failure");
    success = state.addressSpace.resolveOne(cast<ConstantExpr>(unsafeAddress), op);
  }
  solver->setTimeout(time::Span());

  if (success) {
    const MemoryObject *mo = op.first;

    if (MaxSymArraySize && mo->size >= MaxSymArraySize) {
      unsafeAddress = toConstant(state, unsafeAddress, "max-sym-array-size");
    }
    
    ref<Expr> offset = mo->getOffsetExpr(unsafeAddress);
    ref<Expr> check = mo->getBoundsCheckOffset(offset, bytes);
    check = optimizer.optimizeExpr(check, true);

    bool inBounds;
    solver->setTimeout(coreSolverTimeout);
    bool success = solver->mustBeTrue(state.constraints, check, inBounds,
                                      state.queryMetaData);
    solver->setTimeout(time::Span());
    if (!success) {
      state.pc = state.prevPC;
      terminateStateEarly(state, "Query timed out (bounds check).");
      return;
    }

    if (inBounds) {
      ref<Expr> result;
      const ObjectState *os = op.second;
      switch (operation) {
      case Write:
        if (os->readOnly) {
          terminateStateOnError(state, "memory error: object read only",
                                ReadOnly);
        } else {
          ObjectState *wos = state.addressSpace.getWriteable(mo, os);
          wos->write(offset, value);
        }
        break;
      case Read:
        result = os->read(offset, type);

        if (interpreterOpts.MakeConcreteSymbolic)
          result = replaceReadWithSymbolic(state, result);

        bindLocal(target, state, result);
        break;
      }

      return;
    }
  }

  // we are on an error path (no resolution, multiple resolution, one
  // resolution with out of bounds)

  unsafeAddress = optimizer.optimizeExpr(unsafeAddress, true);
  ResolutionList rl;
  solver->setTimeout(coreSolverTimeout);
  bool incomplete;

 incomplete = state.addressSpace.resolve(state, solver, base, rl, 0, coreSolverTimeout);

  solver->setTimeout(time::Span());

  // XXX there is some query wasteage here. who cares?
  ExecutionState *unbound = &state;
  
  for (ResolutionList::iterator i = rl.begin(), ie = rl.end(); i != ie; ++i) {
    const MemoryObject *mo = i->first;
    const ObjectState *os = i->second;

    if (unbound->isolated && mo->isGlobal)
      break;

    ref<Expr> inBounds = mo->getBoundsCheckPointer(unsafeAddress, bytes);

    if (UseGEPExpr && isa<GEPExpr>(address))
      inBounds = AndExpr::create(inBounds, mo->getBoundsCheckPointer(base, size));

    StatePair branches = fork(*unbound, inBounds, true);
    ExecutionState *bound = branches.first;
    unbound = branches.second;

    // bound can be 0 on failure or overlapped 
    if (bound) {
      if (unbound)
        bound->redundant = true;
      switch (operation) {
        case Write: {
          if (os->readOnly) {
            terminateStateOnError(*bound, "memory error: object read only",
                                  ReadOnly);
          } else {
            ObjectState *wos = bound->addressSpace.getWriteable(mo, os);
            wos->write(mo->getOffsetExpr(unsafeAddress), value);
          }
          break;
        }
        case Read: {
          ref<Expr> result = os->read(mo->getOffsetExpr(unsafeAddress), type);
          bindLocal(target, *bound, result);
          break;
        }
      }
    }

    if (!unbound)
      break;
  }
  
  // XXX should we distinguish out of bounds and overlapped cases?
  if (unbound) {
    if (incomplete) {
      terminateStateEarly(*unbound, "Query timed out (resolve).");
    } else if (isa<ReadExpr>(address) || isa<ConcatExpr>(address) || (UseGEPExpr && isa<GEPExpr>(address))) {
      ObjectPair p = lazyInstantiateVariable(*unbound, base, target, size);
      assert(p.first && p.second);

      const MemoryObject *mo = p.first;
      ref<Expr> inBounds = mo->getBoundsCheckPointer(unsafeAddress, bytes);

      Solver::Validity res;
      time::Span timeout = coreSolverTimeout;
      solver->setTimeout(timeout);
      solver->evaluate(unbound->constraints, inBounds, res, unbound->queryMetaData);
      solver->setTimeout(time::Span());

      if (res ==Solver::False) {
        if (unbound->isolated) {
          p = lazyInstantiateVariable(*unbound, unsafeAddress, target, bytes);
          mo = p.first;
        } else {
          terminateStateOnError(*unbound, "memory error: out of bound pointer", Ptr,
                                NULL, getAddressInfo(*unbound, address));
          return;
        }
      } else
        unbound->addConstraint(inBounds);
      switch (operation) {
        case Write: {
          ObjectState *wos = unbound->addressSpace.getWriteable(p.first, p.second);
          wos->write(p.first->getOffsetExpr(unsafeAddress), value);
          break;
        }
        case Read: {
          ref<Expr> result = p.second->read(p.first->getOffsetExpr(unsafeAddress), type);
          bindLocal(target, *unbound, result);
          break;
        }
      }
    } else {
      terminateStateOnError(*unbound, "memory error: out of bound pointer", Ptr,
                            NULL, getAddressInfo(*unbound, address));
    }
  }
}

ObjectPair Executor::lazyInstantiate(ExecutionState &state, bool isAlloca, const MemoryObject *mo) {
  executeMakeSymbolic(state, mo, "lazy_instantiation", isAlloca);
  ObjectPair op;
  state.addressSpace.resolveOne(mo->getBaseConstantExpr().get(), op);
  return op;
}

ObjectPair Executor::lazyInstantiateAlloca(ExecutionState &state,
                                     const MemoryObject *mo,
                                     KInstruction *target,
                                     bool isLocal) {
  ObjectPair op = lazyInstantiate(state, isLocal, mo);
  bindLocal(target, state, op.first->getBaseExpr());
  return op;
}

ObjectPair Executor::lazyInstantiateVariable(ExecutionState &state, ref<Expr> address, KInstruction *target, uint64_t size) {
  assert(!isa<ConstantExpr>(address));
  const llvm::Value *allocSite = target->inst;
  MemoryObject *mo =
      memory->allocate(size, false, /*isGlobal=*/false,
                       allocSite, /*allocationAlignment=*/8, address);
  return lazyInstantiate(state, /*isLocal=*/false, mo);
}

const Array * Executor::makeArray(ExecutionState &state,
                                  const uint64_t size,
                                  const std::string &name) {
    static uint64_t id = 0;
    std::string uniqueName = name + "#" + std::to_string(id++);
    // while (!state.arrayNames.insert(uniqueName).second) {
    //   uniqueName = name + "_" + llvm::utostr(++id);
    // }
    const Array *array = arrayCache.CreateArray(uniqueName, size);

    return array;
}

void Executor::executeMakeSymbolic(ExecutionState &state,
                                   const MemoryObject *mo,
                                   const std::string &name,
                                   bool isAlloca) {
  // Create a new object state for the memory object (instead of a copy).
  if (!replayKTest) {
    // Find a unique name for this array.  First try the original name,
    // or if that fails try adding a unique identifier.
    const Array *array = makeArray(state, mo->size, name);
    const_cast<Array*>(array)->binding = mo;
    bindObjectInState(state, mo, isAlloca, array);
    state.addSymbolic(mo, array);

    std::map< ExecutionState*, std::vector<SeedInfo> >::iterator it =
      seedMap.find(&state);
    if (it!=seedMap.end()) { // In seed mode we need to add this as a
                             // binding.
      for (std::vector<SeedInfo>::iterator siit = it->second.begin(),
             siie = it->second.end(); siit != siie; ++siit) {
        SeedInfo &si = *siit;
        KTestObject *obj = si.getNextInput(mo, NamedSeedMatching);

        if (!obj) {
          if (ZeroSeedExtension) {
            std::vector<unsigned char> &values = si.assignment.bindings[array];
            values = std::vector<unsigned char>(mo->size, '\0');
          } else if (!AllowSeedExtension) {
            terminateStateOnError(state, "ran out of inputs during seeding",
                                  User);
            break;
          }
        } else {
          if (obj->numBytes != mo->size &&
              ((!(AllowSeedExtension || ZeroSeedExtension)
                && obj->numBytes < mo->size) ||
               (!AllowSeedTruncation && obj->numBytes > mo->size))) {
	    std::stringstream msg;
	    msg << "replace size mismatch: "
		<< mo->name << "[" << mo->size << "]"
		<< " vs " << obj->name << "[" << obj->numBytes << "]"
		<< " in test\n";

            terminateStateOnError(state, msg.str(), User);
            break;
          } else {
            std::vector<unsigned char> &values = si.assignment.bindings[array];
            values.insert(values.begin(), obj->bytes,
                          obj->bytes + std::min(obj->numBytes, mo->size));
            if (ZeroSeedExtension) {
              for (unsigned i=obj->numBytes; i<mo->size; ++i)
                values.push_back('\0');
            }
          }
        }
      }
    }
  } else {
    ObjectState *os = bindObjectInState(state, mo, false);
    if (replayPosition >= replayKTest->numObjects) {
      terminateStateOnError(state, "replay count mismatch", User);
    } else {
      KTestObject *obj = &replayKTest->objects[replayPosition++];
      if (obj->numBytes != mo->size) {
        terminateStateOnError(state, "replay size mismatch", User);
      } else {
        for (unsigned i=0; i<mo->size; i++)
          os->write8(i, obj->bytes[i]);
      }
    }
  }
}

/***/
ExecutionState* Executor::formState(Function *f,
                                    int argc,
                                    char **argv,
                                    char **envp) {
  std::vector<ref<Expr> > arguments;

  // force deterministic initialization of memory objects
  srand(1);
  srandom(1);

  MemoryObject *argvMO = 0;

  // In order to make uclibc happy and be closer to what the system is
  // doing we lay out the environments at the end of the argv array
  // (both are terminated by a null). There is also a final terminating
  // null that uclibc seems to expect, possibly the ELF header?

  int envc;
  for (envc=0; envp[envc]; ++envc) ;

  unsigned NumPtrBytes = Context::get().getPointerWidth() / 8;
  KFunction *kf = kmodule->functionMap[f];
  assert(kf);
  Function::arg_iterator ai = f->arg_begin(), ae = f->arg_end();
  if (ai!=ae) {
    arguments.push_back(ConstantExpr::alloc(argc, Expr::Int32));
    if (++ai!=ae) {
      Instruction *first = &*(f->begin()->begin());
      argvMO =
          memory->allocate((argc + 1 + envc + 1 + 1) * NumPtrBytes,
                           /*isLocal=*/false, /*isGlobal=*/true,
                           /*allocSite=*/first, /*alignment=*/8);

      if (!argvMO)
        klee_error("Could not allocate memory for function arguments");

      arguments.push_back(argvMO->getBaseExpr());

      if (++ai!=ae) {
        uint64_t envp_start = argvMO->address + (argc+1)*NumPtrBytes;
        arguments.push_back(Expr::createPointer(envp_start));

        if (++ai!=ae)
          klee_error("invalid main function (expect 0-3 arguments)");
      }
    }
  }

  ExecutionState *state = new ExecutionState(kmodule->functionMap[f], kmodule->functionMap[f]->blockMap[&*f->begin()]);

  assert(arguments.size() == f->arg_size() && "wrong number of arguments");
  for (unsigned i = 0, e = f->arg_size(); i != e; ++i)
    bindArgument(kf, i, *state, arguments[i]);

  if (argvMO) {
    ObjectState *argvOS = bindObjectInState(*state, argvMO, false);

    for (int i=0; i<argc+1+envc+1+1; i++) {
      if (i==argc || i>=argc+1+envc) {
        // Write NULL pointer
        argvOS->write(i * NumPtrBytes, Expr::createPointer(0));
      } else {
        char *s = i<argc ? argv[i] : envp[i-(argc+1)];
        int j, len = strlen(s);

        MemoryObject *arg =
            memory->allocate(len + 1, /*isLocal=*/false, /*isGlobal=*/true,
                             /*allocSite=*/state->pc->inst, /*alignment=*/8);
        if (!arg)
          klee_error("Could not allocate memory for function arguments");
        ObjectState *os = bindObjectInState(*state, arg, false);
        for (j=0; j<len+1; j++)
          os->write8(j, s[j]);

        // Write pointer to newly allocated and initialised argv/envp c-string
        argvOS->write(i * NumPtrBytes, arg->getBaseExpr());
      }
    }
  }

  if(!prefereComposition)
    initializeGlobals(*state);
  return state;
}

void Executor::clearGlobal() {
  globalObjects.clear();
  globalAddresses.clear();
}

void Executor:: prepareSymbolicValue(ExecutionState &state, KInstruction *target) {
  Instruction *allocSite = target->inst;
  uint64_t size = kmodule->targetData->getTypeStoreSize(allocSite->getType());
  uint64_t width = kmodule->targetData->getTypeSizeInBits(allocSite->getType());
  ref<Expr> result = makeSymbolicValue(allocSite, state, size, width, "symbolic_value");
  bindLocal(target, state, result);
  if (isa<AllocaInst>(allocSite)) {
      AllocaInst *ai = cast<AllocaInst>(allocSite);
      unsigned elementSize =
        kmodule->targetData->getTypeStoreSize(ai->getAllocatedType());
      ref<Expr> size = Expr::createPointer(elementSize);
      if (ai->isArrayAllocation()) {
        ref<Expr> count = symbolicEval(target, 0, state).value;
        count = Expr::createZExtToPointerWidth(count);
        size = MulExpr::create(size, count);
      }
      lazyInstantiateVariable(state, result, target, elementSize);
  }
}

void Executor:: prepareSymbolicRegister(ExecutionState &state, StackFrame &sf, unsigned regNum) {
  KInstruction *allocInst = sf.kf->reg2inst[regNum];
  prepareSymbolicValue(state, allocInst);
}

void Executor::prepareSymbolicArgs(ExecutionState &state, KFunction *kf) {
  for (auto ai = kf->function->arg_begin(), ae = kf->function->arg_end(); ai != ae; ai++) {
    Argument *arg = *&ai;
    uint64_t size = kmodule->targetData->getTypeStoreSize(arg->getType());
    uint64_t width = kmodule->targetData->getTypeSizeInBits(arg->getType());
    ref<Expr> result = makeSymbolicValue(arg, state, size, width, "symbolic_arg");
    bindArgument(state.stack.back().kf, arg->getArgNo(), state, result);
  }
}

ref<Expr> Executor::makeSymbolicValue(Value *value, ExecutionState &state, uint64_t size, Expr::Width width, const std::string &name) {
    MemoryObject *mo =
          memory->allocate(size, true, /*isGlobal=*/false,
                           value, /*allocationAlignment=*/8);
    memory->deallocate(mo);
    const Array *array = makeArray(state, size, name);
    const_cast<Array*>(array)->binding = mo;
    state.addSymbolic(mo, array);
    ObjectState *os = new ObjectState(mo, array);
    ref<Expr> result = os->read(0, width);
    return result;
}

void Executor::runFunctionAsMain(Function *f,
               int argc,
               char **argv,
               char **envp) {
  ExecutionState *state = formState(f, argc, argv, envp);

  if (pathWriter)
    state->pathOS = pathWriter->open();
  if (symPathWriter)
    state->symPathOS = symPathWriter->open();

  if (statsTracker)
    statsTracker->framePushed(*state, 0);

<<<<<<< HEAD
  processForest = std::make_unique<PForest>();
  processForest->addRoot(state);
  bindModuleConstants();
=======
  processTree = std::make_unique<PTree>(state);
  if(!prefereComposition)
    bindModuleConstants();
>>>>>>> de31879b
  run(*state);
  processForest = nullptr;

  // hack to clear memory objects
  delete memory;
  memory = new MemoryManager(NULL);

  clearGlobal();

  if (statsTracker)
    statsTracker->done();
}

<<<<<<< HEAD
void Executor::runFunctionGuided(Function *fn,
                                          int argc,
                                          char **argv,
                                          char **envp) {
  ExecutionState *state = formState(fn, argc, argv, envp);
  bindModuleConstants();
=======
Executor::ExecutionResult Executor::getCFA(Function *fn, ExecutionState &state) {
  std::queue<Function *> functionFonRun;
  std::set<Function *> executedFunction;
  functionFonRun.push(fn);
  executedFunction.insert(fn);
  ExecutionResult &result = cfaIsolatedResult;
  while (!functionFonRun.empty()) {
    Function *f = functionFonRun.front();
    FunctionCFA &cfa = result.cfaStates[f];
    FunctionCFA &pausedCfa = result.cfaPausedStates[f];
    FunctionCFA &erroneousCfa = result.cfaErroneousStates[f];
    KFunction *kf = kmodule->functionMap[f];
    Function::iterator bbit = f->begin(), bbie = f->end();

    auto start = high_resolution_clock::now();

    if(bbit != bbie) {
      ExecutionState *initialState = state.withStackFrame(kf);
      prepareSymbolicArgs(*initialState, kf);

      for (; bbit != bbie; bbit++) {
        KBlock *kb = kf->kBlocks[&*bbit];
        ExecutionState *currState = initialState->withKBlock(kb);
        currState->setBlockIndexes(kb);
        switch (kb->getKBlockType()) {
          case KBlockType::Call: {
            KCallBlock *kcall = (KCallBlock*)kb;
            Function *call = kcall->calledFunction;
            if(call) {
              if(executedFunction.insert(call).second)
                functionFonRun.push(call);
              if (!call->getReturnType()->isVoidTy())
                prepareSymbolicReturn(*currState, kcall->kcallInstruction);
            }
            completedStates.insert(currState);
            break;
          }
          case KBlockType::Base:
            runKBlock(kb, *currState);
            break;
        }
        cfa[&*bbit].insert(exitStates.begin(), exitStates.end());
        exitStates.clear();
        cfa[&*bbit].insert(completedStates.begin(), completedStates.end());
        completedStates.clear();
        pausedCfa[&*bbit].insert(pausedStates.begin(), pausedStates.end());
        pausedStates.clear();
        erroneousCfa[&*bbit].insert(erroneousStates.begin(), erroneousStates.end());
        erroneousStates.clear();
      }
    }
    functionFonRun.pop();

    auto stop = high_resolution_clock::now();
    auto duration = duration_cast<milliseconds>(stop - start);
    errs() << "duration," << f->getName() << "," << duration.count() << "\n";
  }
  return result;
}

Executor::ExecutionResult Executor::getCumulativeCFA(Function *fn, ExecutionState &state, unsigned bound) {
  std::deque<ExecutionState *> statesFonRun;
  KBlock *kb = kmodule->functionMap[fn]->kBlocks[&*fn->begin()];
>>>>>>> de31879b
  KFunction *kf = kmodule->functionMap[fn];
  state->stack.clear();
  ExecutionState *initialState = state->withKFunction(kf);
  prepareSymbolicArgs(*initialState, kf);
<<<<<<< HEAD
  runGuided(*initialState);
  // hack to clear memory objects
  delete memory;
  memory = new MemoryManager(NULL);
  clearGlobal();
}

void Executor::runMainAsGuided(Function *mainFn,
                                      int argc,
                                      char **argv,
                                      char **envp) {
  ExecutionState *state = formState(mainFn, argc, argv, envp);
  state->isolated = true;
  bindModuleConstants();
  KFunction *kf = kmodule->functionMap[mainFn];
  runCovered(*state);
//  runGuided(*state);
  // hack to clear memory objects
  delete memory;
  memory = new MemoryManager(NULL);
  clearGlobal();
}
=======
  statesFonRun.push_back(initialState);
  ExecutionResult &result = cfaIsolatedResult;
  auto start = high_resolution_clock::now();
  while (!statesFonRun.empty()) {
    ExecutionState *currState = statesFonRun.back();
    statesFonRun.pop_back();
    kf = currState->stack.back().kf;
    kb = currState->currentKBlock;
    FunctionCFA &cfa = result.cfaStates[kf->function];
    FunctionCFA &pausedCfa = result.cfaPausedStates[kf->function];
    FunctionCFA &erroneousCfa = result.cfaErroneousStates[kf->function];

    if (currState->level.count(kb->basicBlock) > bound) {
      pausedCfa[kb->basicBlock].insert(currState);
      statesFonRun.pop_back();
      continue;
    }

    applyKBlock(kb, *currState);
    if (kb->getKBlockType() == KBlockType::Base)
      currState->level.insert(kb->basicBlock);
    cfa[kb->basicBlock].insert(exitStates.begin(), exitStates.end());
    exitStates.clear();
    cfa[kb->basicBlock].insert(completedStates.begin(), completedStates.end());
    for(auto & it : completedStates) {
      ExecutionState *newState = new ExecutionState(*it);
      statesFonRun.push_back(newState);
    }
    completedStates.clear();
    pausedCfa[kb->basicBlock].insert(pausedStates.begin(), pausedStates.end());
    pausedStates.clear();
    erroneousCfa[kb->basicBlock].insert(erroneousStates.begin(), erroneousStates.end());
    erroneousStates.clear();
  }

  auto stop = high_resolution_clock::now();
  auto duration = duration_cast<milliseconds>(stop - start);
  errs() << "duration," << fn->getName() << "," << duration.count() << "\n";

  return result;
}

void Executor::runFunctionAsIsolatedBlocks(Function *mainFn) {
  ExecutionState *state = new ExecutionState(kmodule->functionMap[mainFn]);
  state->popFrame();
  state->addressSpace.clear();
  ExecutionResult res = getCFA(mainFn, *state);
}

>>>>>>> de31879b

void Executor::runMainWithTarget(Function *mainFn,
                                 BasicBlock *target,
                                 int argc,
                                 char **argv,
                                 char **envp) {
  ExecutionState *state = formState(mainFn, argc, argv, envp);
  bindModuleConstants();
  KFunction *kf = kmodule->functionMap[mainFn];
  KBlock *kb = kmodule->functionMap[target->getParent()]->blockMap[target];
  runWithTarget(*state, kb);
  // hack to clear memory objects
  delete memory;
  memory = new MemoryManager(NULL);
  clearGlobal();
}

void Executor::runMainAsBlockSequence(Function *mainFn,
               int argc,
               char **argv,
               char **envp) {
  ExecutionState *state = formState(mainFn, argc, argv, envp);
  //ExecutionState *initState = new ExecutionState(*state);
  state->popFrame();
  bindModuleConstants();
  getCFA(mainFn, *state);
  // for (auto &kfp : kmodule->functions) {
  //   getCFA(kfp->function, *state);
  // }
  // ExecutionState *initState = formState(mainFn, argc, argv, envp);
  // bindModuleConstants();

  // for (auto &kfp : kmodule->functions) {
  //   runFunctionAsIsolatedBlocks(kfp->function);
  // }

  // clear states //
  states.clear();
  addedStates.clear();
  removedStates.clear();

  // run klee with composition //
  prefereComposition = true;
  IsolationMode = false;
  SimpleTimer T;
  const llvm::BasicBlock &bb = *mainFn->begin();
  auto startStates = getBasicStates(bb);
  assert(startStates.size() == 1);
  //ExecutionState *initState = new ExecutionState(**startStates.begin());
  //initState->setID();
  runFunctionAsMain(mainFn, argc, argv, envp/*, initState*/);

  // output //
  llvm::errs() << "GENERATED: " << finalStates.size() << "\n";
  llvm::errs() << "TRAVERSAL: " << T.getFixed(4) << "\n\n"; 
  unsigned cnt = 0;
  for (auto & state : finalStates)
  {
    llvm::errs() << "\nExecutionState " << ++cnt << "\n";
    llvm::errs() << "ExecutionPath  " << state->executionPath << "\n";
    llvm::errs() << state->constraints;
    // state->print(llvm::errs());
  }
}

unsigned Executor::getPathStreamID(const ExecutionState &state) {
  assert(pathWriter);
  return state.pathOS.getID();
}

unsigned Executor::getSymbolicPathStreamID(const ExecutionState &state) {
  assert(symPathWriter);
  return state.symPathOS.getID();
}

void Executor::getConstraintLog(const ExecutionState &state, std::string &res,
                                Interpreter::LogType logFormat) {

  switch (logFormat) {
  case STP: {
    Query query(state.constraints, ConstantExpr::alloc(0, Expr::Bool));
    char *log = solver->getConstraintLog(query);
    res = std::string(log);
    free(log);
  } break;

  case KQUERY: {
    std::string Str;
    llvm::raw_string_ostream info(Str);
    ExprPPrinter::printConstraints(info, state.constraints);
    res = info.str();
  } break;

  case SMTLIB2: {
    std::string Str;
    llvm::raw_string_ostream info(Str);
    ExprSMTLIBPrinter printer;
    printer.setOutput(info);
    Query query(state.constraints, ConstantExpr::alloc(0, Expr::Bool));
    printer.setQuery(query);
    printer.generateOutput();
    res = info.str();
  } break;

  default:
    klee_warning("Executor::getConstraintLog() : Log format not supported!");
  }
}

bool Executor::getSymbolicSolution(const ExecutionState &state,
                                   std::vector< 
                                   std::pair<std::string,
                                   std::vector<unsigned char> > >
                                   &res) {
  solver->setTimeout(coreSolverTimeout);

  ConstraintSet extendedConstraints(state.constraints);
  ConstraintManager cm(extendedConstraints);

  // Go through each byte in every test case and attempt to restrict
  // it to the constraints contained in cexPreferences.  (Note:
  // usually this means trying to make it an ASCII character (0-127)
  // and therefore human readable. It is also possible to customize
  // the preferred constraints.  See test/Features/PreferCex.c for
  // an example) While this process can be very expensive, it can
  // also make understanding individual test cases much easier.
  for (unsigned i = 0; i != state.symbolics.size(); ++i) {
    const auto &mo = state.symbolics[i].first;
    std::vector< ref<Expr> >::const_iterator pi = 
      mo->cexPreferences.begin(), pie = mo->cexPreferences.end();
    for (; pi != pie; ++pi) {
      bool mustBeTrue;
      // Attempt to bound byte to constraints held in cexPreferences
      bool success =
          solver->mustBeTrue(extendedConstraints, Expr::createIsZero(*pi),
                             mustBeTrue, state.queryMetaData);
      // If it isn't possible to constrain this particular byte in the desired
      // way (normally this would mean that the byte can't be constrained to
      // be between 0 and 127 without making the entire constraint list UNSAT)
      // then just continue on to the next byte.
      if (!success) break;
      // If the particular constraint operated on in this iteration through
      // the loop isn't implied then add it to the list of constraints.
      if (!mustBeTrue)
        cm.addConstraint(*pi);
    }
    if (pi!=pie) break;
  }

  std::vector< std::vector<unsigned char> > values;
  std::vector<const Array*> objects;
  for (unsigned i = 0; i != state.symbolics.size(); ++i)
    objects.push_back(state.symbolics[i].second);
  bool success = solver->getInitialValues(extendedConstraints, objects, values,
                                          state.queryMetaData);
  solver->setTimeout(time::Span());
  if (!success) {
    klee_warning("unable to compute initial values (invalid constraints?)!");
    ExprPPrinter::printQuery(llvm::errs(), state.constraints,
                             ConstantExpr::alloc(0, Expr::Bool));
    return false;
  }
  
  for (unsigned i = 0; i != state.symbolics.size(); ++i)
    res.push_back(std::make_pair(state.symbolics[i].first->name, values[i]));
  return true;
}

void Executor::getCoveredLines(const ExecutionState &state,
                               std::map<const std::string*, std::set<unsigned> > &res) {
  res = state.coveredLines;
}

void Executor::doImpliedValueConcretization(ExecutionState &state,
                                            ref<Expr> e,
                                            ref<ConstantExpr> value) {
  abort(); // FIXME: Broken until we sort out how to do the write back.

  if (DebugCheckForImpliedValues)
    ImpliedValue::checkForImpliedValues(solver->solver.get(), e, value);

  ImpliedValueList results;
  ImpliedValue::getImpliedValues(e, value, results);
  for (ImpliedValueList::iterator it = results.begin(), ie = results.end();
       it != ie; ++it) {
    ReadExpr *re = it->first.get();
    
    if (ConstantExpr *CE = dyn_cast<ConstantExpr>(re->index)) {
      // FIXME: This is the sole remaining usage of the Array object
      // variable. Kill me.
      const MemoryObject *mo = 0; //re->updates.root->object;
      const ObjectState *os = state.addressSpace.findObject(mo);

      if (!os) {
        // object has been free'd, no need to concretize (although as
        // in other cases we would like to concretize the outstanding
        // reads, but we have no facility for that yet)
      } else {
        assert(!os->readOnly && 
               "not possible? read only object with static read?");
        ObjectState *wos = state.addressSpace.getWriteable(mo, os);
        wos->write(CE, it->second);
      }
    }
  }
}

Expr::Width Executor::getWidthForLLVMType(llvm::Type *type) const {
  return kmodule->targetData->getTypeSizeInBits(type);
}

size_t Executor::getAllocationAlignment(const llvm::Value *allocSite) const {
  // FIXME: 8 was the previous default. We shouldn't hard code this
  // and should fetch the default from elsewhere.
  const size_t forcedAlignment = 8;
  size_t alignment = 0;
  llvm::Type *type = NULL;
  std::string allocationSiteName(allocSite->getName().str());
  if (const GlobalObject *GO = dyn_cast<GlobalObject>(allocSite)) {
    alignment = GO->getAlignment();
    if (const GlobalVariable *globalVar = dyn_cast<GlobalVariable>(GO)) {
      // All GlobalVariables's have pointer type
      llvm::PointerType *ptrType =
          dyn_cast<llvm::PointerType>(globalVar->getType());
      assert(ptrType && "globalVar's type is not a pointer");
      type = ptrType->getElementType();
    } else {
      type = GO->getType();
    }
  } else if (const AllocaInst *AI = dyn_cast<AllocaInst>(allocSite)) {
    alignment = AI->getAlignment();
    type = AI->getAllocatedType();
  } else if (isa<InvokeInst>(allocSite) || isa<CallInst>(allocSite)) {
    // FIXME: Model the semantics of the call to use the right alignment
#if LLVM_VERSION_CODE >= LLVM_VERSION(8, 0)
    const CallBase &cs = cast<CallBase>(*allocSite);
#else
    llvm::Value *allocSiteNonConst = const_cast<llvm::Value *>(allocSite);
    const CallSite cs(isa<InvokeInst>(allocSiteNonConst)
                          ? CallSite(cast<InvokeInst>(allocSiteNonConst))
                          : CallSite(cast<CallInst>(allocSiteNonConst)));
#endif
    llvm::Function *fn =
        klee::getDirectCallTarget(cs, /*moduleIsFullyLinked=*/true);
    if (fn)
      allocationSiteName = fn->getName().str();

    klee_warning_once(fn != NULL ? fn : allocSite,
                      "Alignment of memory from call \"%s\" is not "
                      "modelled. Using alignment of %zu.",
                      allocationSiteName.c_str(), forcedAlignment);
    alignment = forcedAlignment;
  } else {
    llvm_unreachable("Unhandled allocation site");
  }

  if (alignment == 0) {
    assert(type != NULL);
    // No specified alignment. Get the alignment for the type.
    if (type->isSized()) {
      alignment = kmodule->targetData->getPrefTypeAlignment(type);
    } else {
      klee_warning_once(allocSite, "Cannot determine memory alignment for "
                                   "\"%s\". Using alignment of %zu.",
                        allocationSiteName.c_str(), forcedAlignment);
      alignment = forcedAlignment;
    }
  }

  // Currently we require alignment be a power of 2
  if (!bits64::isPowerOfTwo(alignment)) {
    klee_warning_once(allocSite, "Alignment of %zu requested for %s but this "
                                 "not supported. Using alignment of %zu",
                      alignment, allocSite->getName().str().c_str(),
                      forcedAlignment);
    alignment = forcedAlignment;
  }
  assert(bits64::isPowerOfTwo(alignment) &&
         "Returned alignment must be a power of two");
  return alignment;
}

void Executor::prepareForEarlyExit() {
  if (statsTracker) {
    // Make sure stats get flushed out
    statsTracker->done();
  }
}

/// Returns the errno location in memory
int *Executor::getErrnoLocation(const ExecutionState &state) const {
#if !defined(__APPLE__) && !defined(__FreeBSD__)
  /* From /usr/include/errno.h: it [errno] is a per-thread variable. */
  return __errno_location();
#else
  return __error();
#endif
}

TimingSolver *Executor::getSolver() {
  return solver;
}

time::Span Executor::getMaxSolvTime() {
  return coreSolverTimeout;
}

KInstruction *Executor::getKInst(llvm::Instruction *inst)
{
  llvm::Function *caller = inst->getFunction();
  KFunction *ki = kmodule->functionMap[caller];
  assert(ki && ki->kInstructions.find(inst) != ki->kInstructions.end());
  return ki->kInstructions[inst];
}

KBlock *Executor::getKBlock(llvm::BasicBlock & bb)
{
  llvm::Function *F  = bb.getParent();
  assert(F && this->kmodule->functionMap.find(F) != this->kmodule->functionMap.end());
  klee::KFunction *KF = this->kmodule->functionMap[F];
  assert(KF->kBlocks.find(&bb) != KF->kBlocks.end());
  klee::KBlock *KB = KF->kBlocks[&bb];
  assert(KB);
  return KB;
}

const KFunction *Executor::getKFunction(const llvm::Function *f) const
{
  const auto kfIt = kmodule->functionMap.find(const_cast<Function*>(f));
  return (kfIt == kmodule->functionMap.end()) ? nullptr : kfIt->second;
}

const std::set<const ExecutionState*> Executor::getBasicStates(const llvm::BasicBlock & bb)
{
    const llvm::Function *fun = bb.getParent();
    const auto & finished = cfaIsolatedResult.cfaStates[fun].find(&bb);
    const auto & paused = cfaIsolatedResult.cfaPausedStates[fun].find(&bb);
    std::set<const ExecutionState*> states;
    std::set_union( finished->second.begin(), finished->second.end(),
                    paused->second.begin(), paused->second.end(),
                    std::inserter(states, states.begin()));
    return states;
}


void Executor::dumpPTForest() {
  if (!::dumpPTForest) return;

  char name[32];
  snprintf(name, sizeof(name),"pforest%08d.dot", (int) stats::instructions);
  auto os = interpreterHandler->openOutputFile(name);
  if (os) {
    processForest->dump(*os);
  }

  ::dumpPTForest = 0;
}

void Executor::dumpStates() {
  if (!::dumpStates) return;

  auto os = interpreterHandler->openOutputFile("states.txt");

  if (os) {
    for (ExecutionState *es : states) {
      *os << "(" << es << ",";
      *os << "[";
      auto next = es->stack.begin();
      ++next;
      for (auto sfIt = es->stack.begin(), sf_ie = es->stack.end();
           sfIt != sf_ie; ++sfIt) {
        *os << "('" << sfIt->kf->function->getName().str() << "',";
        if (next == es->stack.end()) {
          *os << es->prevPC->info->line << "), ";
        } else {
          *os << next->caller->info->line << "), ";
          ++next;
        }
      }
      *os << "], ";

      StackFrame &sf = es->stack.back();
      uint64_t md2u = computeMinDistToUncovered(es->pc,
                                                sf.minDistToUncoveredOnReturn);
      uint64_t icnt = theStatisticManager->getIndexedValue(stats::instructions,
                                                           es->pc->info->id);
      uint64_t cpicnt = sf.callPathNode->statistics.getValue(stats::instructions);

      *os << "{";
      *os << "'depth' : " << es->depth << ", ";
      *os << "'queryCost' : " << es->queryMetaData.queryCost << ", ";
      *os << "'coveredNew' : " << es->coveredNew << ", ";
      *os << "'instsSinceCovNew' : " << es->instsSinceCovNew << ", ";
      *os << "'md2u' : " << md2u << ", ";
      *os << "'icnt' : " << icnt << ", ";
      *os << "'CPicnt' : " << cpicnt << ", ";
      *os << "}";
      *os << ")\n";
    }
  }

  ::dumpStates = 0;
}

///

Interpreter *Interpreter::create(LLVMContext &ctx, const InterpreterOptions &opts,
                                 InterpreterHandler *ih) {
  return new Executor(ctx, opts, ih);
}

//-----Composer-----//
typedef std::pair<ref<const MemoryObject>, const Array *> symb;

void Composer::compose(ExecutionState *state, bool & possible) const
{
    assert( S1 && S2 && state &&
            !S1->isEmpty() && !S2->isEmpty());
    assert(curLImap);
            
    state->ptreeNode = nullptr;

    state->prevPC = S2->prevPC;

    state->pc = S2->pc;

    state->incomingBBIndex = S2->incomingBBIndex;

    state->pathOS = S2->pathOS.copy(); //TreeStream.cpp

    state->symPathOS = S2->symPathOS.copy();

    state->currentKBlock = S2->currentKBlock;

    state->minBlockBound = S2->minBlockBound;

    state->maxBlockBound = S2->maxBlockBound;


    state->queryMetaData.queryCost =  state->queryMetaData.queryCost + S2->queryMetaData.queryCost;

    state->depth = state->depth + S2->depth;

    state->coveredNew = state->coveredNew || S2->coveredNew;

    state->forkDisabled = state->forkDisabled || S2->forkDisabled;

    state->steppedInstructions = state->steppedInstructions + S2->steppedInstructions;

    state->executionPath = state->executionPath + S2->executionPath;

    state->level.insert(S2->level.begin(), S2->level.end());

    //state->arrayNames = P1->arrayNames; by default
    auto &names = S2->arrayNames;
    state->arrayNames.insert(names.begin(), names.end());

    //state->openMergestack = P1->openMergeStack
    auto &OMcur = state->openMergeStack;
    auto &OMoth = S2->openMergeStack;
    OMcur.insert( OMcur.end(), OMoth.begin(), OMoth.end() );

    //state->instsSinceCovNew
    if(S2->coveredNew) {
        state->instsSinceCovNew = S2->instsSinceCovNew;
    } else if(S1->coveredNew) {
        state->instsSinceCovNew = S2->steppedInstructions + S1->instsSinceCovNew;
    } else {
        state->instsSinceCovNew = 0;
    }

    //state->coveredLines = P1->coveredLines; by default
    for(const auto & file: S2->coveredLines)
    {
        auto acceptor = state->coveredLines.find(file.first);
        if(acceptor != state->coveredLines.end()) {
            const auto &p1set = file.second;
            acceptor->second.insert(p1set.begin(), p1set.end());
        } else {
            state->coveredLines[file.first] = file.second;
        }
    }

    // CONSTRAINTS //
    for(auto &liObj : *curLImap) {
      /// TODO: add save rebuilded LI inside LImap constructor
      /// TODO: store an object in LI instead of an Expr
      const auto & op = *liObj.second;
      ref<Expr> LI = rebuild(liObj.first->lazyInstantiatedSource);
      ref<Expr> eq = EqExpr::create(LI, op.first->getBaseExpr());
      if(!state->tryAddConstraint(eq)) {
        possible = false;
        return;
      }
    }
    if(!addComposedConstraints(*state,
            executor->getMaxSolvTime(),
            executor->getSolver())) 
    {
      possible = false;
      return;
    }

    // STACK //
    auto & stateFrame = state->stack.back();
    auto & newFrame = S2->stack.back();
    assert(stateFrame.kf == newFrame.kf &&
          "can not compose states from different functions");
    for(unsigned i = 0; i < newFrame.kf->numRegisters; i++)
    {
        ref<Expr> newVal = newFrame.locals[i].value;
        if(!newVal.isNull()) { 
            newVal = rebuild(newVal);
            if(!stateFrame.locals[i].value.isNull()) {
              if(!state->tryAddConstraint(EqExpr::create(stateFrame.locals[i].value, newVal))) {
                possible = false;
                return;
              }
              continue;
            }
            stateFrame.locals[i].value = newVal;
        }
    }

    // ADDRESS SPACE //
    //state->addressSpace = P1->addressSpace
    for(auto it  = S2->addressSpace.objects.begin();
              it != S2->addressSpace.objects.end();
              ++it)
    {
        const ObjectState *thisOS{ it->second.get() };
        const MemoryObject *MO{ it->first };
        assert( thisOS->size == MO->size &&
                MO->size != 0 && 
                thisOS->size != 0 &&
                "corrupted object in addressSpace");
        if(thisOS->readOnly) {
            state->addressSpace.bindObject(MO, new ObjectState(*thisOS));
            continue;
        }
        
        ref<Expr> valInS2 = thisOS->read(0, 8*thisOS->size);
        ref<Expr> valInS1 = rebuild(valInS2);

        if(MO->isLazyInstantiated()) { // is LI
            const auto it = curLImap->find(MO);
            assert(it != curLImap->end() && "LI not found in LImap");
            const ObjectPair &op = *it->second;
            ObjectState *realState = 
              state->addressSpace.getWriteable(op.first, op.second);
            assert(realState);
            /// TODO: manage that
            if(valInS1->getWidth() / 8 <= realState->size) {
              realState->write(0, valInS1);
            }
            continue;
        }

        // compose a real object
        ObjectState *newOS = new ObjectState(MO);
        newOS->write(0, valInS1);
        state->addressSpace.bindObject(MO, newOS);

        /*const llvm::Value *allocSite = it->first->allocSite;
        if(!allocSite) continue;
        if(isa<Instruction>(allocSite) && !AllocaInst::classof(allocSite)) {
            const Instruction *inst = cast<Instruction>(allocSite);
            const KInstruction *ki  = executor->getKInst(const_cast<Instruction*>(inst));
            const ref<Expr> prevVal = executor->getDestCell(*S1, ki).value;
            ObjectState *copyOS = new ObjectState(MO, thisOS->getArray());
            if(!prevVal.isNull())
              copyOS->write(0, prevVal);
            copyOS->write(0, valInS1);
            state->addressSpace.bindObject(MO, copyOS);
        }*/ /*else {
            // ref<ConstantExpr> realMOAddress = ConstantExpr::create(MO->address, Context::get().getPointerWidth());
            ObjectPair buffer;
            ref<ConstantExpr> realMOAddress = Expr::createPointer(MO->address);
            bool foundMO = state->addressSpace.resolveOne(realMOAddress, buffer);
            if(foundMO) {
                executor->executeMemoryOperation( *state, Executor::Write,
                                                  realMOAddress, valInS1, 
                                                  nullptr);
            } else {
                // terminateStateOneError ?
                ObjectState *copyOS = new ObjectState(*thisOS);
                state->addressSpace.bindObject(MO, copyOS);
            }
        }*/
    }


    // SYMBOLICS //
    // state->symbolics = S1->symbolics
    for(const symb & symbolic: S2->symbolics)
    {
        state->symbolics.erase(
            std::remove_if(
                state->symbolics.begin(),
                state->symbolics.end(),
                [&symbolic] (const symb& obj) { return obj.second == symbolic.second; }
            ),
            state->symbolics.end()
        );
        state->symbolics.push_back(symbolic);
    }


    assert(state);
    possible = true;
}


//-----ComposeVisitor-----//

ref<Expr> ComposeVisitor::shareUpdates(ObjectState & OS, const ReadExpr & re)
{
  std::stack < const UpdateNode* > forward{};

  for(auto  it = re.updates.head;
            !it.isNull();
            it = it->next)
  {
      forward.push( it.get() );
  }
  
  while( !forward.empty() )
  {
      const UpdateNode* UNode = forward.top();
      forward.pop();
      ref<Expr> newIndex = visit(UNode->index);
      ref<Expr> newValue = visit(UNode->value);
      OS.write(newIndex, newValue);
  }
  ref<Expr> index = visit(re.index);
  return OS.read(index, re.getWidth());
}

ref<Expr> ComposeVisitor::processRead(const ReadExpr & re)
{
    const ExecutionState *S1 = caller->S1;
    assert(S1);
    const MemoryObject *object = re.updates.root->binding;
    if(!object) return new ReadExpr(re);
    ObjectState OS{object, re.updates.root};
    if(object->isLazyInstantiated()) {
      auto liMap = caller->curLImap;
      if(liMap) {
        const auto it = liMap->find(object);
        if(it == liMap->end()) return new ReadExpr(re);
        const auto &op = it->second;
        /// TODO: it's enough to read and write only certain bytes
        OS.write(0, op->second->read(0, 8*OS.size));
        if(!re.updates.head.isNull())
          return shareUpdates(OS, re);
        return OS.read(visit(re.index), re.getWidth());
      }
      // there's no such LI in this state
      return new ReadExpr(re);
    }
    const llvm::Value *allocSite = object->allocSite;
    if(!allocSite) return new ReadExpr(re);

    ref<Expr> prevVal;
    if(isa<Argument>(allocSite)) {
      const Argument *arg = cast<Argument>(allocSite);
      const Function *f   = arg->getParent();
      const KFunction *kf = caller->executor->getKFunction(f);
      const unsigned argN = arg->getArgNo();
      prevVal = caller->executor->getArgumentCell(*S1, kf, argN).value;
    } else if(isa<Instruction>(allocSite)) {
      const Instruction *inst = cast<Instruction>(allocSite);
      const KInstruction *ki  = caller->executor->getKInst(const_cast<Instruction*>(inst));
      prevVal = caller->executor->getDestCell(*S1, ki).value;
    } else {
      return new ReadExpr(re);
    }

    if(prevVal.isNull() /*|| prevVal->isFalse()*/) {
      return ref<Expr>( new ReadExpr(re));
    }
    OS.write(0, prevVal);
    return shareUpdates(OS, re);
}
//~~~~~ComposeVisitor~~~~~//<|MERGE_RESOLUTION|>--- conflicted
+++ resolved
@@ -461,8 +461,8 @@
 } // namespace
 
 // XXX hack
-extern "C" unsigned dumpStates, dumpPTForest;
-unsigned dumpStates = 0, dumpPTForest = 0;
+extern "C" unsigned dumpStates, dumpPForest;
+unsigned dumpStates = 0, dumpPForest = 0;
 
 const char *Executor::TerminateReasonNames[] = {
   [ Abort ] = "abort",
@@ -1291,9 +1291,6 @@
 
 const Cell& Executor::symbolicEval(KInstruction *ki, unsigned index,
                            ExecutionState &state) {
-  if(!IsolationMode) {
-    return eval(ki, index, state);
-  }
   assert(index < ki->inst->getNumOperands());
   int vnumber = ki->operands[index];
 
@@ -1741,6 +1738,10 @@
 
 void Executor::executeCall(ExecutionState &state, KInstruction *ki, Function *f,
                            std::vector<ref<Expr>> &arguments) {
+  if(MaxRec && state.stack.size() > MaxRec) {
+    terminateStateOnExit(state);
+    return;
+  }
   Instruction *i = ki->inst;
   if (isa_and_nonnull<DbgInfoIntrinsic>(i))
     return;
@@ -2057,426 +2058,6 @@
   }
 }
 
-<<<<<<< HEAD
-=======
-void Executor::meetBasicBlock(BasicBlock *dst, BasicBlock *src,
-                              ExecutionState &state) 
-{
-  assert(dst != src);
-  if(!prefereComposition) 
-  {
-    transferToBasicBlock(dst, src, state);
-    return;
-  } 
-  
-  const auto bbStates = getBasicStates(*dst);
-  if(bbStates.empty()) {
-    terminateStateEarly(state, "No valid states for a BasicBlock");
-    return;
-  }
-  std::vector<ExecutionState*> compositionResults;
-  for(const auto basicState : bbStates) {
-    compositionResults.clear();
-    Composer::compose(&state, basicState, compositionResults);
-    addedStates.insert(addedStates.end(), compositionResults.begin(), compositionResults.end());
-    for(auto & composed : compositionResults) {
-      processTree->attach(state.ptreeNode, composed, &state);
-    }
-  }
-  terminateStateEarly(state, "State finished");
-  updateStates(nullptr);
-}
-
-void Executor::executeTargetedTerminator(ExecutionState &state, KInstruction *ki, KBlock *target) {
-  assert(IsolationMode);
-  llvm::Instruction *i = ki->inst;
-  switch (i->getOpcode()) {
-    case Instruction::Ret: {
-      ReturnInst *ri = cast<ReturnInst>(i);
-      KInstIterator kcaller = state.stack.back().caller;
-      Instruction *caller = kcaller ? kcaller->inst : 0;
-      bool isVoidReturn = (ri->getNumOperands() == 0);
-      ref<Expr> result = ConstantExpr::alloc(0, Expr::Bool);
-
-      if (!isVoidReturn) {
-        result = symbolicEval(ki, 0, state).value;
-      }
-      if (state.stack.size() <= 1) {
-        assert(!caller && "caller set on initial stack frame");
-        terminateStateOnExit(state);
-      } else {
-        state.popFrame();
-
-        if (statsTracker)
-          statsTracker->framePopped(state);
-
-        if (InvokeInst *ii = dyn_cast<InvokeInst>(caller)) {
-          assert(ii->getNormalDest() == target->basicBlock);
-          transferToBasicBlock(ii->getNormalDest(), caller->getParent(), state);
-        } else {
-          state.pc = kcaller;
-          ++state.pc;
-          assert(state.pc == target->instructions[0]);
-        }
-
-        if (ri->getFunction()->getName() == "_klee_eh_cxx_personality") {
-          assert(dyn_cast<ConstantExpr>(result) &&
-                 "result from personality fn must be a concrete value");
-
-          auto *sui = dyn_cast_or_null<SearchPhaseUnwindingInformation>(
-              state.unwindingInformation.get());
-          assert(sui && "return from personality function outside of "
-                        "search phase unwinding");
-
-          // unbind the MO we used to pass the serialized landingpad
-          state.addressSpace.unbindObject(sui->serializedLandingpad);
-          sui->serializedLandingpad = nullptr;
-
-          if (result->isZero()) {
-            // this lpi doesn't handle the exception, continue the search
-            unwindToNextLandingpad(state);
-          } else {
-            // a clause (or a catch-all clause or filter clause) matches:
-            // remember the stack index and switch to cleanup phase
-            state.unwindingInformation =
-                std::make_unique<CleanupPhaseUnwindingInformation>(
-                    sui->exceptionObject, cast<ConstantExpr>(result),
-                    sui->unwindingProgress);
-            // this pointer is now invalidated
-            sui = nullptr;
-            // continue the unwinding process (which will now start with the
-            // cleanup phase)
-            unwindToNextLandingpad(state);
-          }
-
-          // never return normally from the personality fn
-          break;
-        }
-
-        if (!isVoidReturn) {
-          Type *t = caller->getType();
-          if (t != Type::getVoidTy(i->getContext())) {
-            // may need to do coercion due to bitcasts
-            Expr::Width from = result->getWidth();
-            Expr::Width to = getWidthForLLVMType(t);
-
-            if (from != to) {
-  #if LLVM_VERSION_CODE >= LLVM_VERSION(8, 0)
-              const CallBase &cs = cast<CallBase>(*caller);
-  #else
-              const CallSite cs(isa<InvokeInst>(caller)
-                                    ? CallSite(cast<InvokeInst>(caller))
-                                    : CallSite(cast<CallInst>(caller)));
-  #endif
-
-              // XXX need to check other param attrs ?
-  #if LLVM_VERSION_CODE >= LLVM_VERSION(5, 0)
-              bool isSExt = cs.hasRetAttr(llvm::Attribute::SExt);
-  #else
-              bool isSExt = cs.paramHasAttr(0, llvm::Attribute::SExt);
-  #endif
-              if (isSExt) {
-                result = SExtExpr::create(result, to);
-              } else {
-                result = ZExtExpr::create(result, to);
-              }
-            }
-
-            bindLocal(kcaller, state, result);
-          }
-        } else {
-          // We check that the return value has no users instead of
-          // checking the type, since C defaults to returning int for
-          // undeclared functions.
-          if (!caller->use_empty()) {
-            terminateStateOnExecError(state, "return void when caller expected a result");
-          }
-        }
-      }
-      break;
-    }
-    case Instruction::Br: {
-      BranchInst *bi = cast<BranchInst>(i);
-      if (bi->isUnconditional()) {
-        assert(bi->getSuccessor(0) == target->basicBlock);
-        transferToBasicBlock(bi->getSuccessor(0), bi->getParent(), state);
-      } else {
-        // FIXME: Find a way that we don't have this hidden dependency.
-        assert(bi->getCondition() == bi->getOperand(0) &&
-               "Wrong operand index!");
-        ref<Expr> cond = symbolicEval(ki, 0, state).value;
-
-        cond = optimizer.optimizeExpr(cond, false);
-
-        Solver::Validity res;
-        time::Span timeout = coreSolverTimeout;
-        solver->setTimeout(timeout);
-        bool success = solver->evaluate(state.constraints, cond, res,
-                                        state.queryMetaData);
-        solver->setTimeout(time::Span());
-
-        if (bi->getSuccessor(0) == target->basicBlock && res != Solver::False) {
-          addConstraint(state, cond);
-          transferToBasicBlock(bi->getSuccessor(0), bi->getParent(), state);
-        } else if (bi->getSuccessor(1) == target->basicBlock && res != Solver::True) {
-          addConstraint(state, Expr::createIsZero(cond));
-          transferToBasicBlock(bi->getSuccessor(1), bi->getParent(), state);
-        } else {
-          terminateStateOnExecError(state, "illegal target");
-        }
-        break;
-      }
-    }
-    case Instruction::IndirectBr: {
-      // implements indirect branch to a label within the current function
-      const auto bi = cast<IndirectBrInst>(i);
-      auto address = symbolicEval(ki, 0, state).value;
-
-      // concrete address
-      if (const auto CE = dyn_cast<ConstantExpr>(address.get())) {
-        const auto bb_address = (BasicBlock *) CE->getZExtValue(Context::get().getPointerWidth());
-        assert(bb_address == target->basicBlock);
-        transferToBasicBlock(bb_address, bi->getParent(), state);
-        break;
-      }
-
-      // create address expression
-      const auto PE = Expr::createPointer(reinterpret_cast<std::uint64_t>(target->basicBlock));
-      ref<Expr> e = EqExpr::create(address, PE);
-      bool result;
-      bool success __attribute__((unused)) =
-          solver->mayBeTrue(state.constraints, e, result, state.queryMetaData);
-      assert(success && "FIXME: Unhandled solver failure");
-      if (result) {
-        addConstraint(state, e);
-        transferToBasicBlock(target->basicBlock, bi->getParent(), state);
-      } else {
-        terminateStateOnExecError(state, "illegal target");
-      }
-      break;
-    }
-    case Instruction::Switch: {
-      SwitchInst *si = cast<SwitchInst>(i);
-      ref<Expr> cond = symbolicEval(ki, 0, state).value;
-      BasicBlock *bb = si->getParent();
-
-      if (ConstantExpr *CE = dyn_cast<ConstantExpr>(cond)) {
-        // Somewhat gross to create these all the time, but fine till we
-        // switch to an internal rep.
-        llvm::IntegerType *Ty = cast<IntegerType>(si->getCondition()->getType());
-        ConstantInt *ci = ConstantInt::get(Ty, CE->getZExtValue());
-  #if LLVM_VERSION_CODE >= LLVM_VERSION(5, 0)
-        unsigned index = si->findCaseValue(ci)->getSuccessorIndex();
-  #else
-        unsigned index = si->findCaseValue(ci).getSuccessorIndex();
-  #endif
-        assert(si->getSuccessor(index) == target->basicBlock);
-        transferToBasicBlock(si->getSuccessor(index), si->getParent(), state);
-      } else {
-
-        std::map<BasicBlock *, ref<Expr> > branchTargets;
-
-        std::map<ref<Expr>, BasicBlock *> expressionOrder;
-        std::pair<ref<Expr>, BasicBlock *> valueBlockPair;
-
-        // Iterate through all non-default cases and order them by expressions
-        ref<Expr> defaultValue = ConstantExpr::alloc(1, Expr::Bool);
-        for (auto i : si->cases()) {
-          ref<Expr> value = evalConstant(i.getCaseValue());
-          ref<Expr> match = EqExpr::create(cond, value);
-          if (i.getCaseSuccessor() == target->basicBlock) {
-            BasicBlock *caseSuccessor = i.getCaseSuccessor();
-            valueBlockPair = std::make_pair(match, caseSuccessor);
-            break;
-          } else {
-            defaultValue = AndExpr::create(defaultValue, Expr::createIsZero(match));
-          }
-        }
-        if (valueBlockPair.first.isNull()) {
-          assert(si->getDefaultDest() == target->basicBlock);
-          valueBlockPair = std::make_pair(defaultValue, si->getDefaultDest());
-        }
-        bool result;
-        ref<Expr> match = optimizer.optimizeExpr(valueBlockPair.first, false);
-        bool success = solver->mayBeTrue(state.constraints, match, result,
-                                         state.queryMetaData);
-        assert(success && "FIXME: Unhandled solver failure");
-        if (result) {
-          addConstraint(state, match);
-          transferToBasicBlock(valueBlockPair.second, bb, state);
-        } else {
-          terminateStateOnExecError(state, "illegal target");
-        }
-      }
-      break;
-    }
-    case Instruction::Unreachable:
-      // Note that this is not necessarily an internal bug, llvm will
-      // generate unreachable instructions in cases where it knows the
-      // program will crash. So it is effectively a SEGV or internal
-      // error.
-      terminateStateOnExecError(state, "reached \"unreachable\" instruction");
-      break;
-
-    case Instruction::Invoke:
-    case Instruction::Call: {
-      // Ignore debug intrinsic calls
-      if (isa<DbgInfoIntrinsic>(i))
-        break;
-
-  #if LLVM_VERSION_CODE >= LLVM_VERSION(8, 0)
-      const CallBase &cs = cast<CallBase>(*i);
-      Value *fp = cs.getCalledOperand();
-  #else
-      const CallSite cs(i);
-      Value *fp = cs.getCalledValue();
-  #endif
-
-      unsigned numArgs = cs.arg_size();
-      Function *f = getTargetFunction(fp);
-
-      if (isa<InlineAsm>(fp)) {
-        terminateStateOnExecError(state, "inline assembly is unsupported");
-        break;
-      }
-      // evaluate arguments
-      std::vector< ref<Expr> > arguments;
-      arguments.reserve(numArgs);
-
-      for (unsigned j=0; j<numArgs; ++j)
-        arguments.push_back(symbolicEval(ki, j+1, state).value);
-
-      if (f) {
-        const FunctionType *fType =
-          dyn_cast<FunctionType>(cast<PointerType>(f->getType())->getElementType());
-        const FunctionType *fpType =
-          dyn_cast<FunctionType>(cast<PointerType>(fp->getType())->getElementType());
-
-        // special case the call with a bitcast case
-        if (fType != fpType) {
-          assert(fType && fpType && "unable to get function type");
-
-          // XXX check result coercion
-
-          // XXX this really needs thought and validation
-          unsigned i=0;
-          for (std::vector< ref<Expr> >::iterator
-                 ai = arguments.begin(), ie = arguments.end();
-               ai != ie; ++ai) {
-            Expr::Width to, from = (*ai)->getWidth();
-
-            if (i<fType->getNumParams()) {
-              to = getWidthForLLVMType(fType->getParamType(i));
-
-              if (from != to) {
-                // XXX need to check other param attrs ?
-  #if LLVM_VERSION_CODE >= LLVM_VERSION(5, 0)
-                bool isSExt = cs.paramHasAttr(i, llvm::Attribute::SExt);
-  #else
-                bool isSExt = cs.paramHasAttr(i+1, llvm::Attribute::SExt);
-  #endif
-                if (isSExt) {
-                  arguments[i] = SExtExpr::create(arguments[i], to);
-                } else {
-                  arguments[i] = ZExtExpr::create(arguments[i], to);
-                }
-              }
-            }
-
-            i++;
-          }
-        }
-
-        executeCall(state, ki, f, arguments);
-        assert(state.pc == target->instructions[0]);
-      } else {
-        ref<Expr> v = symbolicEval(ki, 0, state).value;
-
-        ExecutionState *free = &state;
-        bool hasInvalid = false, first = true;
-
-        /* XXX This is wasteful, no need to do a full evaluate since we
-           have already got a value. But in the end the caches should
-           handle it for us, albeit with some overhead. */
-        do {
-          v = optimizer.optimizeExpr(v, true);
-          ref<ConstantExpr> value;
-          bool success =
-              solver->getValue(free->constraints, v, value, free->queryMetaData);
-          assert(success && "FIXME: Unhandled solver failure");
-          (void) success;
-          StatePair res = fork(*free, EqExpr::create(v, value), true);
-          if (res.first) {
-            uint64_t addr = value->getZExtValue();
-            if (legalFunctions.count(addr)) {
-              f = (Function*) addr;
-
-              // Don't give warning on unique resolution
-              if (res.second || !first)
-                klee_warning_once(reinterpret_cast<void*>(addr),
-                                  "resolved symbolic function pointer to: %s",
-                                  f->getName().data());
-
-              executeCall(*res.first, ki, f, arguments);
-              assert(state.pc == target->instructions[0]);
-            } else {
-              if (!hasInvalid) {
-                terminateStateOnExecError(state, "invalid function pointer");
-                hasInvalid = true;
-              }
-            }
-          }
-
-          first = false;
-          free = res.second;
-        } while (free);
-      }
-      break;
-    }
-    case Instruction::Resume: {
-      auto *cui = dyn_cast_or_null<CleanupPhaseUnwindingInformation>(
-          state.unwindingInformation.get());
-
-      if (!cui) {
-        terminateStateOnExecError(
-            state,
-            "resume-instruction executed outside of cleanup phase unwinding");
-        break;
-      }
-
-      ref<Expr> arg = eval(ki, 0, state).value;
-      ref<Expr> exceptionPointer = ExtractExpr::create(arg, 0, Expr::Int64);
-      ref<Expr> selectorValue =
-          ExtractExpr::create(arg, Expr::Int64, Expr::Int32);
-
-      if (!dyn_cast<ConstantExpr>(exceptionPointer) ||
-          !dyn_cast<ConstantExpr>(selectorValue)) {
-        terminateStateOnExecError(
-            state, "resume-instruction called with non constant expression");
-        break;
-      }
-
-      if (!Expr::createIsZero(selectorValue)->isTrue()) {
-        klee_warning("resume-instruction called with non-0 selector value");
-      }
-
-      if (!EqExpr::create(exceptionPointer, cui->exceptionObject)->isTrue()) {
-        terminateStateOnExecError(
-            state, "resume-instruction called with unexpected exception pointer");
-        break;
-      }
-
-      unwindToNextLandingpad(state);
-      assert(state.pc == target->instructions[0]);
-      break;
-    }
-    default:
-      terminateStateOnExecError(state, "illegal instruction");
-      break;
-  }
-}
-
->>>>>>> de31879b
 void Executor::executeInstruction(ExecutionState &state, KInstruction *ki) {
   Instruction *i = ki->inst;
   switch (i->getOpcode()) {
@@ -2493,11 +2074,8 @@
     }
     if (state.stack.size() <= 1) {
       assert(!caller && "caller set on initial stack frame");
-<<<<<<< HEAD
       state.addLevel(state.getPrevPCBlock());
-=======
-      finalStates.insert(new ExecutionState(state));
->>>>>>> de31879b
+      finalStates.insert(state.copy());
       terminateStateOnExit(state);
     } else {
       state.popFrame();
@@ -2592,7 +2170,7 @@
   case Instruction::Br: {
     BranchInst *bi = cast<BranchInst>(i);
     if (bi->isUnconditional()) {
-      meetBasicBlock(bi->getSuccessor(0), bi->getParent(), state);
+      transferToBasicBlock(bi->getSuccessor(0), bi->getParent(), state);
     } else {
       // FIXME: Find a way that we don't have this hidden dependency.
       assert(bi->getCondition() == bi->getOperand(0) &&
@@ -2610,9 +2188,9 @@
         statsTracker->markBranchVisited(branches.first, branches.second);
 
       if (branches.first)
-        meetBasicBlock(bi->getSuccessor(0), bi->getParent(), *branches.first);
+        transferToBasicBlock(bi->getSuccessor(0), bi->getParent(), *branches.first);
       if (branches.second)
-        meetBasicBlock(bi->getSuccessor(1), bi->getParent(), *branches.second);
+        transferToBasicBlock(bi->getSuccessor(1), bi->getParent(), *branches.second);
     }
     break;
   }
@@ -2625,7 +2203,7 @@
     // concrete address
     if (const auto CE = dyn_cast<ConstantExpr>(address.get())) {
       const auto bb_address = (BasicBlock *) CE->getZExtValue(Context::get().getPointerWidth());
-      meetBasicBlock(bb_address, bi->getParent(), state);
+      transferToBasicBlock(bb_address, bi->getParent(), state);
       break;
     }
 
@@ -2685,7 +2263,7 @@
     assert(targets.size() == branches.size());
     for (std::vector<ExecutionState *>::size_type k = 0; k < branches.size(); ++k) {
       if (branches[k]) {
-        meetBasicBlock(targets[k], bi->getParent(), *branches[k]);
+        transferToBasicBlock(targets[k], bi->getParent(), *branches[k]);
       }
     }
 
@@ -2708,7 +2286,7 @@
       unsigned index = si->findCaseValue(ci).getSuccessorIndex();
 #endif
       state.executionPath += std::to_string(index);
-      meetBasicBlock(si->getSuccessor(index), si->getParent(), state);
+      transferToBasicBlock(si->getSuccessor(index), si->getParent(), state);
     } else {
       // Handle possible different branch targets
 
@@ -2813,7 +2391,7 @@
         ExecutionState *es = *bit;
         if (es) {
           es->executionPath += std::to_string(caseNumber[*it]);
-          meetBasicBlock(*it, bb, *es);
+          transferToBasicBlock(*it, bb, *es);
         }
         ++bit;
       }
@@ -3678,7 +3256,7 @@
       break;
     }
 
-    ref<Expr> arg = eval(ki, 0, state).value;
+    ref<Expr> arg = symbolicEval(ki, 0, state).value;
     ref<Expr> exceptionPointer = ExtractExpr::create(arg, 0, Expr::Int64);
     ref<Expr> selectorValue =
         ExtractExpr::create(arg, Expr::Int64, Expr::Int32);
@@ -3964,7 +3542,7 @@
     executeInstruction(state, ki);
     timers.invoke();
     if (::dumpStates) dumpStates();
-    if (::dumpPTForest) dumpPTForest();
+    if (::dumpPForest) dumpPForest();
     updateStates(&state);
 
     if ((stats::instructions % 1000) == 0) {
@@ -4090,7 +3668,7 @@
 
   timers.invoke();
   if (::dumpStates) dumpStates();
-  if (::dumpPTForest) dumpPTForest();
+  if (::dumpPForest) dumpPForest();
 
   updateStates(&state);
 
@@ -4142,9 +3720,6 @@
   // Delay init till now so that ticks don't accrue during optimization and such.
   timers.reset();
 
-  states.clear();
-  addedStates.clear();
-  removedStates.clear();
   states.insert(&initialState);
 
   if (usingSeeds) {
@@ -4158,39 +3733,15 @@
   // main interpreter loop
   while (!states.empty() && !haltExecution) {
     ExecutionState &state = searcher->selectState();
-<<<<<<< HEAD
     tryBoundedExecuteStep(state, bound);
   }
-=======
-    KInstruction *ki = state.pc;
-    if (ki == terminator) {
-      //updateStates(&state);
-      //completedStates.insert(states.begin(), states.end());
-      //states.clear();
-      if(states.find(&state) != states.end()) {
-        states.erase(&state);
-      }
-      terminateStateOnTerminator(state);
-      continue;
-    }
-    assert(state.currentKBlock == kb);
-    stepInstruction(state);
-    if (isoMode && ki->inst->getOpcode() == Instruction::PHI) {
-      prepareSymbolicValue(state, ki);
-    } else
-      executeInstruction(state, ki);
->>>>>>> de31879b
 
   delete searcher;
   searcher = nullptr;
 
-<<<<<<< HEAD
   doDumpStates();
   haltExecution = false;
 }
-=======
-    updateAndPauseStates(&state);
->>>>>>> de31879b
 
 void Executor::targetedRun(ExecutionState &initialState, KBlock *target) {
   // Delay init till now so that ticks don't accrue during optimization and such.
@@ -4338,6 +3889,9 @@
   // Delay init till now so that ticks don't accrue during optimization and such.
   timers.reset();
 
+  states.clear();
+  addedStates.clear();
+  removedStates.clear();
   states.insert(&initialState);
 
   if (usingSeeds) {
@@ -4569,14 +4123,6 @@
   if (!OnlyOutputStatesCoveringNew || state.coveredNew ||
       (AlwaysOutputSeeds && seedMap.count(&state)))
     interpreterHandler->processTestCase(state, 0, 0);
-<<<<<<< HEAD
-=======
-  // auto toAdd = new ExecutionState(state);
-  // toAdd->pc = toAdd->prevPC;
-  // assert(!toAdd->pc.isNull());
-  // completedStates.insert(toAdd);
-  completedStates.insert(new ExecutionState(state));
->>>>>>> de31879b
   terminateState(state);
 }
 
@@ -5066,7 +4612,8 @@
                                       MemoryOperation operation,
                                       ref<Expr> address,
                                       ref<Expr> value /* def if write*/,
-                                      KInstruction *target /* def if read*/) {
+                                      KInstruction *target /* def if read*/,
+                                      std::vector<ExecutionState*> *results) {
   Expr::Width type;
   switch (operation) {
   case Write:
@@ -5146,6 +4693,7 @@
         bindLocal(target, state, result);
         break;
       }
+      if(prefereComposition && results) results->push_back(&state);
 
       return;
     }
@@ -5203,6 +4751,7 @@
           break;
         }
       }
+      if(prefereComposition && results) results->push_back(bound);
     }
 
     if (!unbound)
@@ -5249,6 +4798,7 @@
           break;
         }
       }
+      if(prefereComposition && results) results->push_back(unbound);
     } else {
       terminateStateOnError(*unbound, "memory error: out of bound pointer", Ptr,
                             NULL, getAddressInfo(*unbound, address));
@@ -5519,15 +5069,9 @@
   if (statsTracker)
     statsTracker->framePushed(*state, 0);
 
-<<<<<<< HEAD
   processForest = std::make_unique<PForest>();
   processForest->addRoot(state);
   bindModuleConstants();
-=======
-  processTree = std::make_unique<PTree>(state);
-  if(!prefereComposition)
-    bindModuleConstants();
->>>>>>> de31879b
   run(*state);
   processForest = nullptr;
 
@@ -5541,83 +5085,16 @@
     statsTracker->done();
 }
 
-<<<<<<< HEAD
 void Executor::runFunctionGuided(Function *fn,
                                           int argc,
                                           char **argv,
                                           char **envp) {
   ExecutionState *state = formState(fn, argc, argv, envp);
   bindModuleConstants();
-=======
-Executor::ExecutionResult Executor::getCFA(Function *fn, ExecutionState &state) {
-  std::queue<Function *> functionFonRun;
-  std::set<Function *> executedFunction;
-  functionFonRun.push(fn);
-  executedFunction.insert(fn);
-  ExecutionResult &result = cfaIsolatedResult;
-  while (!functionFonRun.empty()) {
-    Function *f = functionFonRun.front();
-    FunctionCFA &cfa = result.cfaStates[f];
-    FunctionCFA &pausedCfa = result.cfaPausedStates[f];
-    FunctionCFA &erroneousCfa = result.cfaErroneousStates[f];
-    KFunction *kf = kmodule->functionMap[f];
-    Function::iterator bbit = f->begin(), bbie = f->end();
-
-    auto start = high_resolution_clock::now();
-
-    if(bbit != bbie) {
-      ExecutionState *initialState = state.withStackFrame(kf);
-      prepareSymbolicArgs(*initialState, kf);
-
-      for (; bbit != bbie; bbit++) {
-        KBlock *kb = kf->kBlocks[&*bbit];
-        ExecutionState *currState = initialState->withKBlock(kb);
-        currState->setBlockIndexes(kb);
-        switch (kb->getKBlockType()) {
-          case KBlockType::Call: {
-            KCallBlock *kcall = (KCallBlock*)kb;
-            Function *call = kcall->calledFunction;
-            if(call) {
-              if(executedFunction.insert(call).second)
-                functionFonRun.push(call);
-              if (!call->getReturnType()->isVoidTy())
-                prepareSymbolicReturn(*currState, kcall->kcallInstruction);
-            }
-            completedStates.insert(currState);
-            break;
-          }
-          case KBlockType::Base:
-            runKBlock(kb, *currState);
-            break;
-        }
-        cfa[&*bbit].insert(exitStates.begin(), exitStates.end());
-        exitStates.clear();
-        cfa[&*bbit].insert(completedStates.begin(), completedStates.end());
-        completedStates.clear();
-        pausedCfa[&*bbit].insert(pausedStates.begin(), pausedStates.end());
-        pausedStates.clear();
-        erroneousCfa[&*bbit].insert(erroneousStates.begin(), erroneousStates.end());
-        erroneousStates.clear();
-      }
-    }
-    functionFonRun.pop();
-
-    auto stop = high_resolution_clock::now();
-    auto duration = duration_cast<milliseconds>(stop - start);
-    errs() << "duration," << f->getName() << "," << duration.count() << "\n";
-  }
-  return result;
-}
-
-Executor::ExecutionResult Executor::getCumulativeCFA(Function *fn, ExecutionState &state, unsigned bound) {
-  std::deque<ExecutionState *> statesFonRun;
-  KBlock *kb = kmodule->functionMap[fn]->kBlocks[&*fn->begin()];
->>>>>>> de31879b
   KFunction *kf = kmodule->functionMap[fn];
   state->stack.clear();
   ExecutionState *initialState = state->withKFunction(kf);
   prepareSymbolicArgs(*initialState, kf);
-<<<<<<< HEAD
   runGuided(*initialState);
   // hack to clear memory objects
   delete memory;
@@ -5640,57 +5117,6 @@
   memory = new MemoryManager(NULL);
   clearGlobal();
 }
-=======
-  statesFonRun.push_back(initialState);
-  ExecutionResult &result = cfaIsolatedResult;
-  auto start = high_resolution_clock::now();
-  while (!statesFonRun.empty()) {
-    ExecutionState *currState = statesFonRun.back();
-    statesFonRun.pop_back();
-    kf = currState->stack.back().kf;
-    kb = currState->currentKBlock;
-    FunctionCFA &cfa = result.cfaStates[kf->function];
-    FunctionCFA &pausedCfa = result.cfaPausedStates[kf->function];
-    FunctionCFA &erroneousCfa = result.cfaErroneousStates[kf->function];
-
-    if (currState->level.count(kb->basicBlock) > bound) {
-      pausedCfa[kb->basicBlock].insert(currState);
-      statesFonRun.pop_back();
-      continue;
-    }
-
-    applyKBlock(kb, *currState);
-    if (kb->getKBlockType() == KBlockType::Base)
-      currState->level.insert(kb->basicBlock);
-    cfa[kb->basicBlock].insert(exitStates.begin(), exitStates.end());
-    exitStates.clear();
-    cfa[kb->basicBlock].insert(completedStates.begin(), completedStates.end());
-    for(auto & it : completedStates) {
-      ExecutionState *newState = new ExecutionState(*it);
-      statesFonRun.push_back(newState);
-    }
-    completedStates.clear();
-    pausedCfa[kb->basicBlock].insert(pausedStates.begin(), pausedStates.end());
-    pausedStates.clear();
-    erroneousCfa[kb->basicBlock].insert(erroneousStates.begin(), erroneousStates.end());
-    erroneousStates.clear();
-  }
-
-  auto stop = high_resolution_clock::now();
-  auto duration = duration_cast<milliseconds>(stop - start);
-  errs() << "duration," << fn->getName() << "," << duration.count() << "\n";
-
-  return result;
-}
-
-void Executor::runFunctionAsIsolatedBlocks(Function *mainFn) {
-  ExecutionState *state = new ExecutionState(kmodule->functionMap[mainFn]);
-  state->popFrame();
-  state->addressSpace.clear();
-  ExecutionResult res = getCFA(mainFn, *state);
-}
-
->>>>>>> de31879b
 
 void Executor::runMainWithTarget(Function *mainFn,
                                  BasicBlock *target,
@@ -5706,54 +5132,6 @@
   delete memory;
   memory = new MemoryManager(NULL);
   clearGlobal();
-}
-
-void Executor::runMainAsBlockSequence(Function *mainFn,
-               int argc,
-               char **argv,
-               char **envp) {
-  ExecutionState *state = formState(mainFn, argc, argv, envp);
-  //ExecutionState *initState = new ExecutionState(*state);
-  state->popFrame();
-  bindModuleConstants();
-  getCFA(mainFn, *state);
-  // for (auto &kfp : kmodule->functions) {
-  //   getCFA(kfp->function, *state);
-  // }
-  // ExecutionState *initState = formState(mainFn, argc, argv, envp);
-  // bindModuleConstants();
-
-  // for (auto &kfp : kmodule->functions) {
-  //   runFunctionAsIsolatedBlocks(kfp->function);
-  // }
-
-  // clear states //
-  states.clear();
-  addedStates.clear();
-  removedStates.clear();
-
-  // run klee with composition //
-  prefereComposition = true;
-  IsolationMode = false;
-  SimpleTimer T;
-  const llvm::BasicBlock &bb = *mainFn->begin();
-  auto startStates = getBasicStates(bb);
-  assert(startStates.size() == 1);
-  //ExecutionState *initState = new ExecutionState(**startStates.begin());
-  //initState->setID();
-  runFunctionAsMain(mainFn, argc, argv, envp/*, initState*/);
-
-  // output //
-  llvm::errs() << "GENERATED: " << finalStates.size() << "\n";
-  llvm::errs() << "TRAVERSAL: " << T.getFixed(4) << "\n\n"; 
-  unsigned cnt = 0;
-  for (auto & state : finalStates)
-  {
-    llvm::errs() << "\nExecutionState " << ++cnt << "\n";
-    llvm::errs() << "ExecutionPath  " << state->executionPath << "\n";
-    llvm::errs() << state->constraints;
-    // state->print(llvm::errs());
-  }
 }
 
 unsigned Executor::getPathStreamID(const ExecutionState &state) {
@@ -5998,46 +5376,30 @@
   return coreSolverTimeout;
 }
 
-KInstruction *Executor::getKInst(llvm::Instruction *inst)
-{
+KInstruction *Executor::getKInst(llvm::Instruction *inst) {
   llvm::Function *caller = inst->getFunction();
-  KFunction *ki = kmodule->functionMap[caller];
-  assert(ki && ki->kInstructions.find(inst) != ki->kInstructions.end());
-  return ki->kInstructions[inst];
-}
-
-KBlock *Executor::getKBlock(llvm::BasicBlock & bb)
-{
+  KFunction *kf = kmodule->functionMap[caller];
+  assert(kf && kf->instructionMap.find(inst) != kf->instructionMap.end());
+  return kf->instructionMap[inst];
+}
+
+KBlock *Executor::getKBlock(llvm::BasicBlock & bb) {
   llvm::Function *F  = bb.getParent();
   assert(F && this->kmodule->functionMap.find(F) != this->kmodule->functionMap.end());
   klee::KFunction *KF = this->kmodule->functionMap[F];
-  assert(KF->kBlocks.find(&bb) != KF->kBlocks.end());
-  klee::KBlock *KB = KF->kBlocks[&bb];
+  assert(KF->blockMap.find(&bb) != KF->blockMap.end());
+  klee::KBlock *KB = KF->blockMap[&bb];
   assert(KB);
   return KB;
 }
 
-const KFunction *Executor::getKFunction(const llvm::Function *f) const
-{
+const KFunction *Executor::getKFunction(const llvm::Function *f) const {
   const auto kfIt = kmodule->functionMap.find(const_cast<Function*>(f));
   return (kfIt == kmodule->functionMap.end()) ? nullptr : kfIt->second;
 }
 
-const std::set<const ExecutionState*> Executor::getBasicStates(const llvm::BasicBlock & bb)
-{
-    const llvm::Function *fun = bb.getParent();
-    const auto & finished = cfaIsolatedResult.cfaStates[fun].find(&bb);
-    const auto & paused = cfaIsolatedResult.cfaPausedStates[fun].find(&bb);
-    std::set<const ExecutionState*> states;
-    std::set_union( finished->second.begin(), finished->second.end(),
-                    paused->second.begin(), paused->second.end(),
-                    std::inserter(states, states.begin()));
-    return states;
-}
-
-
-void Executor::dumpPTForest() {
-  if (!::dumpPTForest) return;
+void Executor::dumpPForest() {
+  if (!::dumpPForest) return;
 
   char name[32];
   snprintf(name, sizeof(name),"pforest%08d.dot", (int) stats::instructions);
@@ -6046,7 +5408,7 @@
     processForest->dump(*os);
   }
 
-  ::dumpPTForest = 0;
+  ::dumpPForest = 0;
 }
 
 void Executor::dumpStates() {
@@ -6105,220 +5467,144 @@
 //-----Composer-----//
 typedef std::pair<ref<const MemoryObject>, const Array *> symb;
 
-void Composer::compose(ExecutionState *state, bool & possible) const
-{
-    assert( S1 && S2 && state &&
-            !S1->isEmpty() && !S2->isEmpty());
-    assert(curLImap);
-            
-    state->ptreeNode = nullptr;
-
-    state->prevPC = S2->prevPC;
-
-    state->pc = S2->pc;
-
-    state->incomingBBIndex = S2->incomingBBIndex;
-
-    state->pathOS = S2->pathOS.copy(); //TreeStream.cpp
-
-    state->symPathOS = S2->symPathOS.copy();
-
-    state->currentKBlock = S2->currentKBlock;
-
-    state->minBlockBound = S2->minBlockBound;
-
-    state->maxBlockBound = S2->maxBlockBound;
-
-
-    state->queryMetaData.queryCost =  state->queryMetaData.queryCost + S2->queryMetaData.queryCost;
-
-    state->depth = state->depth + S2->depth;
-
-    state->coveredNew = state->coveredNew || S2->coveredNew;
-
-    state->forkDisabled = state->forkDisabled || S2->forkDisabled;
-
-    state->steppedInstructions = state->steppedInstructions + S2->steppedInstructions;
-
-    state->executionPath = state->executionPath + S2->executionPath;
-
-    state->level.insert(S2->level.begin(), S2->level.end());
-
-    //state->arrayNames = P1->arrayNames; by default
-    auto &names = S2->arrayNames;
-    state->arrayNames.insert(names.begin(), names.end());
-
-    //state->openMergestack = P1->openMergeStack
-    auto &OMcur = state->openMergeStack;
-    auto &OMoth = S2->openMergeStack;
-    OMcur.insert( OMcur.end(), OMoth.begin(), OMoth.end() );
-
-    //state->instsSinceCovNew
-    if(S2->coveredNew) {
-        state->instsSinceCovNew = S2->instsSinceCovNew;
-    } else if(S1->coveredNew) {
-        state->instsSinceCovNew = S2->steppedInstructions + S1->instsSinceCovNew;
+void Composer::compose(ExecutionState *state, std::vector<ExecutionState*> &result) {
+  assert(S1 && S2 && state && !S1->isEmpty() && !S2->isEmpty());
+  state->ptreeNode = nullptr;
+
+  state->ptreeNode = nullptr;
+  state->prevPC = S2->prevPC;
+  state->pc = S2->pc;
+  state->incomingBBIndex = S2->incomingBBIndex;
+  state->pathOS = S2->pathOS.copy(); //TreeStream.cpp
+  state->symPathOS = S2->symPathOS.copy();
+  state->queryMetaData.queryCost =  state->queryMetaData.queryCost + S2->queryMetaData.queryCost;
+  state->depth = state->depth + S2->depth;
+  state->coveredNew = state->coveredNew || S2->coveredNew;
+  state->forkDisabled = state->forkDisabled || S2->forkDisabled;
+  state->steppedInstructions = state->steppedInstructions + S2->steppedInstructions;
+  state->executionPath = state->executionPath + S2->executionPath;
+  state->level.insert(S2->level.begin(), S2->level.end());
+  state->multilevel.insert(S2->multilevel.begin(), S2->multilevel.end());
+
+  //state->arrayNames = P1->arrayNames; by default
+  auto &names = S2->arrayNames;
+  state->arrayNames.insert(names.begin(), names.end());
+
+  //state->openMergestack = P1->openMergeStack
+  auto &OMcur = state->openMergeStack;
+  auto &OMoth = S2->openMergeStack;
+  OMcur.insert( OMcur.end(), OMoth.begin(), OMoth.end() );
+
+  //state->instsSinceCovNew
+  if(S2->coveredNew) {
+    state->instsSinceCovNew = S2->instsSinceCovNew;
+  } else if(S1->coveredNew) {
+    state->instsSinceCovNew = S2->steppedInstructions + S1->instsSinceCovNew;
+  } else {
+    state->instsSinceCovNew = 0;
+  }
+
+  //state->coveredLines = P1->coveredLines; by default
+  for(const auto & file: S2->coveredLines) {
+    auto acceptor = state->coveredLines.find(file.first);
+    if(acceptor != state->coveredLines.end()) {
+      const auto &p1set = file.second;
+      acceptor->second.insert(p1set.begin(), p1set.end());
     } else {
-        state->instsSinceCovNew = 0;
-    }
-
-    //state->coveredLines = P1->coveredLines; by default
-    for(const auto & file: S2->coveredLines)
-    {
-        auto acceptor = state->coveredLines.find(file.first);
-        if(acceptor != state->coveredLines.end()) {
-            const auto &p1set = file.second;
-            acceptor->second.insert(p1set.begin(), p1set.end());
-        } else {
-            state->coveredLines[file.first] = file.second;
-        }
-    }
-
-    // CONSTRAINTS //
-    for(auto &liObj : *curLImap) {
-      /// TODO: add save rebuilded LI inside LImap constructor
-      /// TODO: store an object in LI instead of an Expr
-      const auto & op = *liObj.second;
-      ref<Expr> LI = rebuild(liObj.first->lazyInstantiatedSource);
-      ref<Expr> eq = EqExpr::create(LI, op.first->getBaseExpr());
-      if(!state->tryAddConstraint(eq)) {
-        possible = false;
-        return;
-      }
-    }
-    if(!addComposedConstraints(*state,
-            executor->getMaxSolvTime(),
-            executor->getSolver())) 
-    {
-      possible = false;
-      return;
-    }
-
-    // STACK //
-    auto & stateFrame = state->stack.back();
-    auto & newFrame = S2->stack.back();
-    assert(stateFrame.kf == newFrame.kf &&
-          "can not compose states from different functions");
-    for(unsigned i = 0; i < newFrame.kf->numRegisters; i++)
-    {
-        ref<Expr> newVal = newFrame.locals[i].value;
-        if(!newVal.isNull()) { 
-            newVal = rebuild(newVal);
-            if(!stateFrame.locals[i].value.isNull()) {
-              if(!state->tryAddConstraint(EqExpr::create(stateFrame.locals[i].value, newVal))) {
-                possible = false;
-                return;
-              }
-              continue;
-            }
-            stateFrame.locals[i].value = newVal;
-        }
-    }
-
-    // ADDRESS SPACE //
-    //state->addressSpace = P1->addressSpace
-    for(auto it  = S2->addressSpace.objects.begin();
-              it != S2->addressSpace.objects.end();
-              ++it)
-    {
-        const ObjectState *thisOS{ it->second.get() };
-        const MemoryObject *MO{ it->first };
-        assert( thisOS->size == MO->size &&
-                MO->size != 0 && 
-                thisOS->size != 0 &&
-                "corrupted object in addressSpace");
-        if(thisOS->readOnly) {
-            state->addressSpace.bindObject(MO, new ObjectState(*thisOS));
-            continue;
-        }
-        
-        ref<Expr> valInS2 = thisOS->read(0, 8*thisOS->size);
-        ref<Expr> valInS1 = rebuild(valInS2);
-
-        if(MO->isLazyInstantiated()) { // is LI
-            const auto it = curLImap->find(MO);
-            assert(it != curLImap->end() && "LI not found in LImap");
-            const ObjectPair &op = *it->second;
-            ObjectState *realState = 
-              state->addressSpace.getWriteable(op.first, op.second);
-            assert(realState);
-            /// TODO: manage that
-            if(valInS1->getWidth() / 8 <= realState->size) {
-              realState->write(0, valInS1);
-            }
-            continue;
-        }
-
-        // compose a real object
-        ObjectState *newOS = new ObjectState(MO);
-        newOS->write(0, valInS1);
-        state->addressSpace.bindObject(MO, newOS);
-
-        /*const llvm::Value *allocSite = it->first->allocSite;
-        if(!allocSite) continue;
-        if(isa<Instruction>(allocSite) && !AllocaInst::classof(allocSite)) {
-            const Instruction *inst = cast<Instruction>(allocSite);
-            const KInstruction *ki  = executor->getKInst(const_cast<Instruction*>(inst));
-            const ref<Expr> prevVal = executor->getDestCell(*S1, ki).value;
-            ObjectState *copyOS = new ObjectState(MO, thisOS->getArray());
-            if(!prevVal.isNull())
-              copyOS->write(0, prevVal);
-            copyOS->write(0, valInS1);
-            state->addressSpace.bindObject(MO, copyOS);
-        }*/ /*else {
-            // ref<ConstantExpr> realMOAddress = ConstantExpr::create(MO->address, Context::get().getPointerWidth());
-            ObjectPair buffer;
-            ref<ConstantExpr> realMOAddress = Expr::createPointer(MO->address);
-            bool foundMO = state->addressSpace.resolveOne(realMOAddress, buffer);
-            if(foundMO) {
-                executor->executeMemoryOperation( *state, Executor::Write,
-                                                  realMOAddress, valInS1, 
-                                                  nullptr);
-            } else {
-                // terminateStateOneError ?
-                ObjectState *copyOS = new ObjectState(*thisOS);
-                state->addressSpace.bindObject(MO, copyOS);
-            }
-        }*/
-    }
-
-
-    // SYMBOLICS //
-    // state->symbolics = S1->symbolics
-    for(const symb & symbolic: S2->symbolics)
-    {
-        state->symbolics.erase(
-            std::remove_if(
-                state->symbolics.begin(),
-                state->symbolics.end(),
-                [&symbolic] (const symb& obj) { return obj.second == symbolic.second; }
-            ),
-            state->symbolics.end()
-        );
-        state->symbolics.push_back(symbolic);
-    }
-
-
-    assert(state);
-    possible = true;
+      state->coveredLines[file.first] = file.second;
+    }
+  }
+
+  // CONSTRAINTS //
+  if(!addComposedConstraints(*state,
+          executor->getMaxSolvTime(),
+          executor->getSolver())) {
+    return;
+  }
+
+  // STACK //
+  auto & stateFrame = state->stack.back();
+  auto & newFrame = S2->stack.back();
+  assert(stateFrame.kf == newFrame.kf &&
+        "can not compose states from different functions");
+  for(unsigned i = 0; i < newFrame.kf->numRegisters; i++) {
+    ref<Expr> newVal = newFrame.locals[i].value;
+    if(!newVal.isNull()) {
+        newVal = rebuild(newVal);
+        stateFrame.locals[i].value = newVal;
+    }
+  }
+
+  // SYMBOLICS //
+  // state->symbolics = S1->symbolics
+  for(const symb & symbolic: S2->symbolics) {
+    state->symbolics.erase(
+      std::remove_if(
+        state->symbolics.begin(),
+        state->symbolics.end(),
+        [&symbolic] (const symb& obj) { return obj.second == symbolic.second; }
+      ),
+      state->symbolics.end()
+    );
+    state->symbolics.push_back(symbolic);
+  }
+
+  // ADDRESS SPACE //
+  //state->addressSpace = P1->addressSpace
+  result.push_back(state);
+  for(auto it  = S2->addressSpace.objects.begin();
+           it != S2->addressSpace.objects.end();
+           ++it) {
+    const ObjectState *thisOS{ it->second.get() };
+    const MemoryObject *MO{ it->first };
+    assert(thisOS->size == MO->size &&
+           MO->size != 0 &&
+           thisOS->size != 0 &&
+           "corrupted object in addressSpace");
+    if(thisOS->readOnly) {
+      for(auto st : result) {
+        st->addressSpace.bindObject(MO, new ObjectState(*thisOS));
+      }
+      continue;
+    }
+
+    ref<Expr> valInS2 = thisOS->read(0, 8*thisOS->size);
+    ref<Expr> valInS1 = rebuild(valInS2);
+
+    if(MO->isLazyInstantiated()) { // is LI
+      ref<Expr> LI = rebuild(MO->lazyInstantiatedSource);
+      std::vector<ExecutionState*> oldRes;
+      std::swap(result, oldRes);
+      for(auto st : oldRes) {
+        std::vector<ExecutionState*> curRes;
+        executor->executeMemoryOperation(*st, Executor::Write, LI, valInS1, nullptr, &curRes);
+        result.insert(result.end(), curRes.begin(), curRes.end());
+      }
+      continue;
+    }
+    // compose a real object
+    ObjectState *newOS = new ObjectState(MO);
+    newOS->write(0, valInS1);
+    for(auto st : result) {
+      st->addressSpace.bindObject(MO, newOS);
+    }
+  }
 }
 
 
 //-----ComposeVisitor-----//
 
-ref<Expr> ComposeVisitor::shareUpdates(ObjectState & OS, const ReadExpr & re)
-{
+ref<Expr> ComposeVisitor::shareUpdates(ObjectState & OS, const ReadExpr & re) {
   std::stack < const UpdateNode* > forward{};
 
-  for(auto  it = re.updates.head;
-            !it.isNull();
-            it = it->next)
-  {
+  for(auto it = re.updates.head;
+           !it.isNull();
+           it = it->next) {
       forward.push( it.get() );
   }
-  
-  while( !forward.empty() )
-  {
+  // const bool doPrint = !forward.empty();
+  // auto out = [&doPrint](const auto & obj) { if(doPrint) llvm::errs() << obj << "\n"; };
+  while(!forward.empty()) {
       const UpdateNode* UNode = forward.top();
       forward.pop();
       ref<Expr> newIndex = visit(UNode->index);
@@ -6329,27 +5615,34 @@
   return OS.read(index, re.getWidth());
 }
 
-ref<Expr> ComposeVisitor::processRead(const ReadExpr & re)
-{
+ref<Expr> ComposeVisitor::processRead(const ReadExpr & re) {
     const ExecutionState *S1 = caller->S1;
-    assert(S1);
+    assert(S1 && "no context passed");
     const MemoryObject *object = re.updates.root->binding;
     if(!object) return new ReadExpr(re);
-    ObjectState OS{object, re.updates.root};
+    ObjectState OS{object};
     if(object->isLazyInstantiated()) {
-      auto liMap = caller->curLImap;
-      if(liMap) {
-        const auto it = liMap->find(object);
-        if(it == liMap->end()) return new ReadExpr(re);
-        const auto &op = it->second;
-        /// TODO: it's enough to read and write only certain bytes
-        OS.write(0, op->second->read(0, 8*OS.size));
-        if(!re.updates.head.isNull())
-          return shareUpdates(OS, re);
-        return OS.read(visit(re.index), re.getWidth());
-      }
-      // there's no such LI in this state
-      return new ReadExpr(re);
+      auto cachedLIexpr = caller->liCache.find(object);
+      if(cachedLIexpr != caller->liCache.end()) {
+        OS.write(0, cachedLIexpr->second);
+        return shareUpdates(OS, re);
+      }
+
+      ResolutionList rl;
+      auto LI = visit(object->lazyInstantiatedSource);
+      S1->addressSpace.resolve(
+        *S1, caller->executor->getSolver(), LI, rl);
+      assert(!rl.empty() && "should termitate state?");
+      ObjectState defaultCase{object, re.updates.root};
+      auto re1 = new ReadExpr(re);
+      defaultCase.write(re1->index, re1);
+      ref<Expr> sel = SExtExpr::create(defaultCase.read(0, 8*defaultCase.size), 8*OS.size);
+      for(auto op = rl.begin(), e = rl.end(); op != e; op++) {
+        sel = branchResolvePointer(*op, LI, sel, 8*OS.size);
+      }
+      caller->liCache[object] = sel;
+      OS.write(0, sel);
+      return shareUpdates(OS, re);
     }
     const llvm::Value *allocSite = object->allocSite;
     if(!allocSite) return new ReadExpr(re);
@@ -6370,7 +5663,7 @@
     }
 
     if(prevVal.isNull() /*|| prevVal->isFalse()*/) {
-      return ref<Expr>( new ReadExpr(re));
+      return new ReadExpr(re);
     }
     OS.write(0, prevVal);
     return shareUpdates(OS, re);
