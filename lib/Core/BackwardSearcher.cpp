#include "BackwardSearcher.h"
#include "ExecutionState.h"
#include "SearcherUtil.h"
#include "klee/Module/KInstruction.h"
#include <algorithm>
#include <cstddef>

namespace klee {

bool checkStack(ExecutionState *state, ProofObligation *pob) {
  size_t range = std::min(state->stack.size() - 1, pob->stack.size());
  auto state_it = state->stack.rbegin();
  auto pob_it = pob->stack.rbegin();
  for (size_t i = 0; i < range; i++) {
    KInstruction* state_inst = state_it->caller;
    KInstruction* pob_inst = *pob_it;
    if(state_inst != pob_inst) {
      return false;
    }
    state_it++;
    pob_it++;
  }
  return true;
}

void BFSBackwardSearcher::addBranch(ExecutionState* state) {
  for(auto i : pobs) {
    if(i->location->basicBlock == state->getPCBlock()) {
      auto state_copy = state->copy();
      backpropQueue.push_back(std::make_pair(i, state_copy));
    }
  }
}

bool BFSBackwardSearcher::empty() {
<<<<<<< HEAD
  if(!backpropQueue.empty()) return false;
=======
  if(!backpropQueue.empty())
    return false;
  else {
    for(auto i : pobs) {
      for(auto j : emanager->states[i->location->basicBlock]) {
        if(!used.count(std::make_pair(i, j)))
          return false;
      }
    }
  }
>>>>>>> d17b0e89
  return true;
}

void BFSBackwardSearcher::update(ProofObligation* pob) {
  pobs.push_back(pob);
}

std::pair<ProofObligation *, ExecutionState *>
BFSBackwardSearcher::selectAction() {
<<<<<<< HEAD
=======
  if(backpropQueue.empty()) {
    for(auto i : pobs) {
      for(auto j : emanager->states[i->location->basicBlock]) {
        if(!used.count(std::make_pair(i, j))) {
          used.insert(std::make_pair(i, j));
          return std::make_pair(i, j);
        }
      }
    }
  }
>>>>>>> d17b0e89
  auto ret = backpropQueue.front();
  backpropQueue.erase(backpropQueue.begin());
  return ret;
}

void BFSBackwardSearcher::removePob(ProofObligation* pob) {
<<<<<<< HEAD
  pobs.erase(pob);
=======
  auto ip = std::find(pobs.begin(), pobs.end(), pob);
  if (ip != pobs.end())
    pobs.erase(ip);
>>>>>>> d17b0e89
}

};<|MERGE_RESOLUTION|>--- conflicted
+++ resolved
@@ -33,20 +33,7 @@
 }
 
 bool BFSBackwardSearcher::empty() {
-<<<<<<< HEAD
   if(!backpropQueue.empty()) return false;
-=======
-  if(!backpropQueue.empty())
-    return false;
-  else {
-    for(auto i : pobs) {
-      for(auto j : emanager->states[i->location->basicBlock]) {
-        if(!used.count(std::make_pair(i, j)))
-          return false;
-      }
-    }
-  }
->>>>>>> d17b0e89
   return true;
 }
 
@@ -56,32 +43,13 @@
 
 std::pair<ProofObligation *, ExecutionState *>
 BFSBackwardSearcher::selectAction() {
-<<<<<<< HEAD
-=======
-  if(backpropQueue.empty()) {
-    for(auto i : pobs) {
-      for(auto j : emanager->states[i->location->basicBlock]) {
-        if(!used.count(std::make_pair(i, j))) {
-          used.insert(std::make_pair(i, j));
-          return std::make_pair(i, j);
-        }
-      }
-    }
-  }
->>>>>>> d17b0e89
   auto ret = backpropQueue.front();
   backpropQueue.erase(backpropQueue.begin());
   return ret;
 }
 
 void BFSBackwardSearcher::removePob(ProofObligation* pob) {
-<<<<<<< HEAD
   pobs.erase(pob);
-=======
-  auto ip = std::find(pobs.begin(), pobs.end(), pob);
-  if (ip != pobs.end())
-    pobs.erase(ip);
->>>>>>> d17b0e89
 }
 
 };