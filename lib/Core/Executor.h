//===-- Executor.h ----------------------------------------------*- C++ -*-===//
//
//                     The KLEE Symbolic Virtual Machine
//
// This file is distributed under the University of Illinois Open Source
// License. See LICENSE.TXT for details.
//
//===----------------------------------------------------------------------===//
//
// Class to perform actual execution, hides implementation details from external
// interpreter.
//
//===----------------------------------------------------------------------===//

#ifndef KLEE_EXECUTOR_H
#define KLEE_EXECUTOR_H

#include "ExecutionState.h"
#include "UserSearcher.h"

#include "klee/ADT/RNG.h"
#include "klee/Core/Interpreter.h"
#include "klee/Expr/ArrayCache.h"
#include "klee/Expr/ArrayExprOptimizer.h"
#include "klee/Module/Cell.h"
#include "klee/Module/KInstruction.h"
#include "klee/Module/KModule.h"
#include "klee/System/Time.h"

#include "llvm/IR/Argument.h"

#include "llvm/ADT/Twine.h"
#include "llvm/Support/raw_ostream.h"

#include <map>
#include <memory>
#include <set>
#include <string>
#include <vector>
#include <deque>

struct KTest;

namespace llvm {
  class BasicBlock;
  class BranchInst;
  class CallInst;
  class LandingPadInst;
  class Constant;
  class ConstantExpr;
  class Function;
  class GlobalValue;
  class Instruction;
  class LLVMContext;
  class DataLayout;
  class Twine;
  class Value;

  llvm::Function* getTargetFunction(llvm::Value *calledVal,
                                    klee::ExecutionState &state);
}

namespace klee {  
  class Array;
  struct Cell;
  class ExecutionState;
  class ExternalDispatcher;
  class Expr;
  class InstructionInfoTable;
  struct KFunction;
  struct KInstruction;
  class KInstIterator;
  class KModule;
  class MemoryManager;
  class MemoryObject;
  class ObjectState;
  class PForest;
  class Searcher;
  class SeedInfo;
  class SpecialFunctionHandler;
  struct StackFrame;
  class StatsTracker;
  class TimingSolver;
  class TreeStreamWriter;
  class MergeHandler;
  class MergingSearcher;
  template<class T> class ref;



  /// \todo Add a context object to keep track of data only live
  /// during an instruction step. Should contain addedStates,
  /// removedStates, and haltExecution, among others.

class Executor : public Interpreter {
  friend class OwningSearcher;
  friend class WeightedRandomSearcher;
  friend class SpecialFunctionHandler;
  friend class StatsTracker;
  friend class MergeHandler;
  friend klee::Searcher *klee::constructUserSearcher(Executor &executor);

public:
  typedef std::pair<ExecutionState*,ExecutionState*> StatePair;
<<<<<<< HEAD
  typedef std::pair<llvm::BasicBlock*,llvm::BasicBlock*> BasicBlockPair;
  typedef std::map<llvm::BasicBlock*, std::set<ExecutionState*, ExecutionStateIDCompare> > ExecutedBlock;
  typedef std::map<llvm::BasicBlock*, std::set<llvm::BasicBlock*> > VisitedBlock;
  struct ExecutionBlockResult {
    ExecutedBlock redundantStates;
    ExecutedBlock completedStates;
    ExecutedBlock pausedStates;
    ExecutedBlock erroneousStates;
    VisitedBlock history;
=======
  typedef std::map<const llvm::BasicBlock*, std::set<const ExecutionState*> > FunctionCFA;

  struct ExecutionResult {
    std::map<const llvm::Function *, FunctionCFA> cfaStates;
    std::map<const llvm::Function *, FunctionCFA> cfaPausedStates;
    std::map<const llvm::Function *, FunctionCFA> cfaErroneousStates;
>>>>>>> de31879b
  };
  typedef std::map<llvm::BasicBlock*, ExecutionBlockResult> ExecutionResult;

  enum MemoryOperation {
    Read,
    Write
  };

  enum TerminateReason {
    Abort,
    Assert,
    BadVectorAccess,
    Exec,
    External,
    Free,
    Model,
    Overflow,
    Ptr,
    ReadOnly,
    ReportError,
    User,
    UncaughtException,
    UnexpectedException,
    Unhandled,
  };

  /// The random number generator.
  RNG theRNG;

private:
  static const char *TerminateReasonNames[];

  std::unique_ptr<KModule> kmodule;

  InterpreterHandler *interpreterHandler;

  Searcher *searcher;

  ExternalDispatcher *externalDispatcher;

  TimingSolver *solver;

  MemoryManager *memory;

  std::set<ExecutionState*, ExecutionStateIDCompare> states;
<<<<<<< HEAD
=======
  std::set<ExecutionState*, ExecutionStateIDCompare> exitStates;
  std::set<ExecutionState*, ExecutionStateIDCompare> completedStates;
  std::set<ExecutionState*, ExecutionStateIDCompare> pausedStates;
  std::set<ExecutionState*, ExecutionStateIDCompare> erroneousStates;
  
  ExecutionResult cfaIsolatedResult;

  std::set<ExecutionState*> finalStates;

>>>>>>> de31879b
  StatsTracker *statsTracker;

  TreeStreamWriter *pathWriter, *symPathWriter;

  SpecialFunctionHandler *specialFunctionHandler;

  TimerGroup timers;
<<<<<<< HEAD
  std::unique_ptr<PForest> processForest;
=======

  std::unique_ptr<PTree> processTree;
>>>>>>> de31879b

  /// Used to track states that have been added during the current
  /// instructions step. 
  /// \invariant \ref addedStates is a subset of \ref states. 
  /// \invariant \ref addedStates and \ref removedStates are disjoint.
  std::vector<ExecutionState *> addedStates;
  /// Used to track states that have been removed during the current
  /// instructions step. 
  /// \invariant \ref removedStates is a subset of \ref states. 
  /// \invariant \ref addedStates and \ref removedStates are disjoint.
  std::vector<ExecutionState *> removedStates;

  /// When non-empty the Executor is running in "seed" mode. The
  /// states in this map will be executed in an arbitrary order
  /// (outside the normal search interface) until they terminate. When
  /// the states reach a symbolic branch then either direction that
  /// satisfies one or more seeds will be added to this map. What
  /// happens with other states (that don't satisfy the seeds) depends
  /// on as-yet-to-be-determined flags.
  std::map<ExecutionState*, std::vector<SeedInfo> > seedMap;
  
  /// Map of globals to their representative memory object.
  std::map<const llvm::GlobalValue*, MemoryObject*> globalObjects;

  /// Map of globals to their bound address. This also includes
  /// globals that have no representative object (i.e. functions).
  std::map<const llvm::GlobalValue*, ref<ConstantExpr> > globalAddresses;

  /// The set of legal function addresses, used to validate function
  /// pointers. We use the actual Function* address as the function address.
  std::set<uint64_t> legalFunctions;

  /// When non-null the bindings that will be used for calls to
  /// klee_make_symbolic in order replay.
  const struct KTest *replayKTest;

  /// When non-null a list of branch decisions to be used for replay.
  const std::vector<bool> *replayPath;

  /// The index into the current \ref replayKTest or \ref replayPath
  /// object.
  unsigned replayPosition;

  /// When non-null a list of "seed" inputs which will be used to
  /// drive execution.
  const std::vector<struct KTest *> *usingSeeds;  

  /// Disables forking, instead a random path is chosen. Enabled as
  /// needed to control memory usage. \see fork()
  bool atMemoryLimit;

  /// Disables forking, set by client. \see setInhibitForking()
  bool inhibitForking;

  /// Signals the executor to halt execution at the next instruction
  /// step.
  bool haltExecution;

  /// Whether implied-value concretization is enabled. Currently
  /// false, it is buggy (it needs to validate its writes).
  bool ivcEnabled;

  /// used to make choice between transferToBasicBlock and composition
  bool prefereComposition = false;

  /// The maximum time to allow for a single core solver query.
  /// (e.g. for a single STP query)
  time::Span coreSolverTimeout;

  /// Maximum time to allow for a single instruction.
  time::Span maxInstructionTime;

  /// Assumes ownership of the created array objects
  ArrayCache arrayCache;

  /// File to print executed instructions to
  std::unique_ptr<llvm::raw_ostream> debugInstFile;

  // @brief Buffer used by logBuffer
  std::string debugBufferString;

  // @brief buffer to store logs before flushing to file
  llvm::raw_string_ostream debugLogBuffer;

  /// Optimizes expressions
  ExprOptimizer optimizer;

  /// Points to the merging searcher of the searcher chain,
  /// `nullptr` if merging is disabled
  MergingSearcher *mergingSearcher = nullptr;

  /// Typeids used during exception handling
  std::vector<ref<Expr>> eh_typeids;

  /// Return the typeid corresponding to a certain `type_info`
  ref<ConstantExpr> getEhTypeidFor(ref<Expr> type_info);

  ExecutionResult results;

  void addCompletedResult(ExecutionState &state);
  void addErroneousResult(ExecutionState &state);
  void addHistoryResult(ExecutionState &state);

  void executeInstruction(ExecutionState &state, KInstruction *ki);
  void targetedRun(ExecutionState &initialState, KBlock *target);
  void guidedRun(ExecutionState &initialState);
  void boundedRun(ExecutionState &initialState, unsigned bound);
  void coveredRun(ExecutionState &initialState);

  void seed(ExecutionState &initialState);
  void run(ExecutionState &initialState);
  void runWithTarget(ExecutionState &state, KBlock *target);
  void runGuided(ExecutionState &state);
  void runCovered(ExecutionState &state);

  // Given a concrete object in our [klee's] address space, add it to 
  // objects checked code can reference.
  MemoryObject *addExternalObject(ExecutionState &state, void *addr, 
                                  unsigned size, bool isReadOnly);

  void initializeGlobalAlias(const llvm::Constant *c);
  void initializeGlobalObject(ExecutionState &state, ObjectState *os, 
			      const llvm::Constant *c,
			      unsigned offset);
  void initializeGlobals(ExecutionState &state);
  void allocateGlobalObjects(ExecutionState &state);
  void initializeGlobalAliases();
  void initializeGlobalObjects(ExecutionState &state);
  void initializeRoot(ExecutionState &state, KBlock *kb);

  void stepInstruction(ExecutionState &state);
  void updateStates(ExecutionState *current);
  void filterStates(ExecutionState *current);
  void transferToBasicBlock(llvm::BasicBlock *dst,
			                      llvm::BasicBlock *src,
			                      ExecutionState &state);
  void meetBasicBlock(llvm::BasicBlock *dst,
			                llvm::BasicBlock *src,
			                ExecutionState &state);

  void callExternalFunction(ExecutionState &state,
                            KInstruction *target,
                            llvm::Function *function,
                            std::vector< ref<Expr> > &arguments);

  ObjectState *bindObjectInState(ExecutionState &state, const MemoryObject *mo,
                                 bool IsAlloca, const Array *array = 0);

  /// Resolve a pointer to the memory objects it could point to the
  /// start of, forking execution when necessary and generating errors
  /// for pointers to invalid locations (either out of bounds or
  /// address inside the middle of objects).
  ///
  /// \param results[out] A list of ((MemoryObject,ObjectState),
  /// state) pairs for each object the given address can point to the
  /// beginning of.
  typedef std::vector< std::pair<std::pair<const MemoryObject*, const ObjectState*>, 
                                 ExecutionState*> > ExactResolutionList;
  void resolveExact(ExecutionState &state,
                    ref<Expr> p,
                    ExactResolutionList &results,
                    const std::string &name);

  /// Allocate and bind a new object in a particular state. NOTE: This
  /// function may fork.
  ///
  /// \param isLocal Flag to indicate if the object should be
  /// automatically deallocated on function return (this also makes it
  /// illegal to free directly).
  ///
  /// \param target Value at which to bind the base address of the new
  /// object.
  ///
  /// \param reallocFrom If non-zero and the allocation succeeds,
  /// initialize the new object from the given one and unbind it when
  /// done (realloc semantics). The initialized bytes will be the
  /// minimum of the size of the old and new objects, with remaining
  /// bytes initialized as specified by zeroMemory.
  ///
  /// \param allocationAlignment If non-zero, the given alignment is
  /// used. Otherwise, the alignment is deduced via
  /// Executor::getAllocationAlignment
  void executeAlloc(ExecutionState &state,
                    ref<Expr> size,
                    bool isLocal,
                    KInstruction *target,
                    bool zeroMemory=false,
                    const ObjectState *reallocFrom=0,
                    size_t allocationAlignment=0);

  /// Free the given address with checking for errors. If target is
  /// given it will be bound to 0 in the resulting states (this is a
  /// convenience for realloc). Note that this function can cause the
  /// state to fork and that \ref state cannot be safely accessed
  /// afterwards.
  void executeFree(ExecutionState &state,
                   ref<Expr> address,
                   KInstruction *target = 0);

  /// Serialize a landingpad instruction so it can be handled by the
  /// libcxxabi-runtime
  MemoryObject *serializeLandingpad(ExecutionState &state,
                                    const llvm::LandingPadInst &lpi,
                                    bool &stateTerminated);

  /// Unwind the given state until it hits a landingpad. This is used
  /// for exception handling.
  void unwindToNextLandingpad(ExecutionState &state);

  void executeCall(ExecutionState &state, 
                   KInstruction *ki,
                   llvm::Function *f,
                   std::vector< ref<Expr> > &arguments);
                   
public:
  // do address resolution / object binding / out of bounds checking
  // and perform the operation
  void executeMemoryOperation(ExecutionState &state,
                              MemoryOperation operation,
                              ref<Expr> address,
                              ref<Expr> value /* def if write*/,
                              KInstruction *target /* def if read*/);

private:
  ObjectPair lazyInstantiate(ExecutionState &state,
                             bool isLocal,
                             const MemoryObject *mo);

  ObjectPair lazyInstantiateAlloca(ExecutionState &state,
                                  const MemoryObject *mo,
                                  KInstruction *target,
                                  bool isLocal);

  ObjectPair lazyInstantiateVariable(ExecutionState &state,
                                     ref<Expr> address,
                                     KInstruction *target,
                                     uint64_t size);

  void executeMakeSymbolic(ExecutionState &state, const MemoryObject *mo,
                           const std::string &name, bool isAlloca);

  /// Create a new state where each input condition has been added as
  /// a constraint and return the results. The input state is included
  /// as one of the results. Note that the output vector may included
  /// NULL pointers for states which were unable to be created.
  void branch(ExecutionState &state, 
              const std::vector< ref<Expr> > &conditions,
              std::vector<ExecutionState*> &result);

  // Fork current and return states in which condition holds / does
  // not hold, respectively. One of the states is necessarily the
  // current state, and one of the states may be null.
  StatePair fork(ExecutionState &current, ref<Expr> condition, bool isInternal);

  /// Add the given (boolean) condition as a constraint on state. This
  /// function is a wrapper around the state's addConstraint function
  /// which also manages propagation of implied values,
  /// validity checks, and seed patching.
  void addConstraint(ExecutionState &state, ref<Expr> condition);

  // Called on [for now] concrete reads, replaces constant with a symbolic
  // Used for testing.
  ref<Expr> replaceReadWithSymbolic(ExecutionState &state, ref<Expr> e);

  const Cell& eval(KInstruction *ki, unsigned index,
                             ExecutionState &state) const;

  const Cell& symbolicEval(KInstruction *ki, unsigned index,
                   ExecutionState &state);

  Cell& getArgumentCell(ExecutionState &state,
                        KFunction *kf,
                        unsigned index) {
    return state.stack.back().locals[kf->getArgRegister(index)];
  }

  Cell& getDestCell(ExecutionState &state,
                    KInstruction *target) {
    return state.stack.back().locals[target->dest];
  }

public:
  const Cell& getArgumentCell(const ExecutionState &state,
                              const KFunction *kf,
                              unsigned index) {
    return state.stack.back().locals[kf->getArgRegister(index)];
  }

  const Cell& getDestCell(const ExecutionState &state,
                          const KInstruction *target) {
    return state.stack.back().locals[target->dest];
  }

private:
  void bindLocal(KInstruction *target, 
                 ExecutionState &state, 
                 ref<Expr> value);
  void bindArgument(KFunction *kf, 
                    unsigned index,
                    ExecutionState &state,
                    ref<Expr> value);

  /// Evaluates an LLVM constant expression.  The optional argument ki
  /// is the instruction where this constant was encountered, or NULL
  /// if not applicable/unavailable.
  ref<klee::ConstantExpr> evalConstantExpr(const llvm::ConstantExpr *c,
					   const KInstruction *ki = NULL);

  /// Evaluates an LLVM constant.  The optional argument ki is the
  /// instruction where this constant was encountered, or NULL if
  /// not applicable/unavailable.
  ref<klee::ConstantExpr> evalConstant(const llvm::Constant *c,
				       const KInstruction *ki = NULL);

  /// Return a unique constant value for the given expression in the
  /// given state, if it has one (i.e. it provably only has a single
  /// value). Otherwise return the original expression.
  ref<Expr> toUnique(const ExecutionState &state, ref<Expr> &e);

  /// Return a constant value for the given expression, forcing it to
  /// be constant in the given state by adding a constraint if
  /// necessary. Note that this function breaks completeness and
  /// should generally be avoided.
  ///
  /// \param purpose An identify string to printed in case of concretization.
  ref<klee::ConstantExpr> toConstant(ExecutionState &state, ref<Expr> e, 
                                     const char *purpose);

  /// Bind a constant value for e to the given target. NOTE: This
  /// function may fork state if the state has multiple seeds.
  void executeGetValue(ExecutionState &state, ref<Expr> e, KInstruction *target);

  /// Get textual information regarding a memory address.
  std::string getAddressInfo(ExecutionState &state, ref<Expr> address) const;

  // Determines the \param lastInstruction of the \param state which is not KLEE
  // internal and returns its InstructionInfo
  const InstructionInfo & getLastNonKleeInternalInstruction(const ExecutionState &state,
      llvm::Instruction** lastInstruction);

  bool shouldExitOn(enum TerminateReason termReason);

  // remove state from queue and delete
  void terminateState(ExecutionState &state);
  // call exit handler and terminate state
  void terminateStateEarly(ExecutionState &state, const llvm::Twine &message);
  void silentRemove(ExecutionState &state);
  // pause state
  void pauseState(ExecutionState &state);
  void pauseRedundantState(ExecutionState &state);
  // unpause state
  void unpauseState(ExecutionState &state);
  void unpauseStates(std::vector<ExecutionState *> &states);
  // call exit handler and terminate state
  void terminateStateOnExit(ExecutionState &state);
  // call error handler and terminate state
  void terminateStateOnTerminator(ExecutionState &state);
  // terminate state
  void terminateStateOnError(ExecutionState &state, const llvm::Twine &message,
                             enum TerminateReason termReason,
                             const char *suffix = NULL,
                             const llvm::Twine &longMessage = "");

  // call error handler and terminate state, for execution errors
  // (things that should not be possible, like illegal instruction or
  // unlowered instrinsic, or are unsupported, like inline assembly)
  void terminateStateOnExecError(ExecutionState &state, 
                                 const llvm::Twine &message,
                                 const llvm::Twine &info="") {
    terminateStateOnError(state, message, Exec, NULL, info);
  }

  /// bindModuleConstants - Initialize the module constant table.
  void bindModuleConstants();

  template <typename SqType, typename TypeIt>
  void computeOffsetsSeqTy(KGEPInstruction *kgepi,
                           ref<ConstantExpr> &constantOffset, uint64_t index,
                           const TypeIt it);

  template <typename TypeIt>
  void computeOffsets(KGEPInstruction *kgepi, TypeIt ib, TypeIt ie);

  /// bindInstructionConstants - Initialize any necessary per instruction
  /// constant values.
  void bindInstructionConstants(KInstruction *KI);

  void doImpliedValueConcretization(ExecutionState &state,
                                    ref<Expr> e,
                                    ref<ConstantExpr> value);

  /// check memory usage and terminate states when over threshold of -max-memory + 100MB
  /// \return true if below threshold, false otherwise (states were terminated)
  bool checkMemoryUsage();

  /// check if branching/forking is allowed
  bool branchingPermitted(const ExecutionState &state) const;

  void printDebugInstructions(ExecutionState &state);
  void doDumpStates();

  /// Only for debug purposes; enable via debugger or klee-control
  void dumpStates();
  void dumpPTForest();

public:
  Executor(llvm::LLVMContext &ctx, const InterpreterOptions &opts,
      InterpreterHandler *ie);
  virtual ~Executor();

  const InterpreterHandler& getHandler() {
    return *interpreterHandler;
  }

  void setPathWriter(TreeStreamWriter *tsw) override { pathWriter = tsw; }

  void setSymbolicPathWriter(TreeStreamWriter *tsw) override {
    symPathWriter = tsw;
  }

  void setReplayKTest(const struct KTest *out) override {
    assert(!replayPath && "cannot replay both buffer and path");
    replayKTest = out;
    replayPosition = 0;
  }

  void setReplayPath(const std::vector<bool> *path) override {
    assert(!replayKTest && "cannot replay both buffer and path");
    replayPath = path;
    replayPosition = 0;
  }

  llvm::Module *setModule(std::vector<std::unique_ptr<llvm::Module>> &modules,
                          const ModuleOptions &opts) override;

  void useSeeds(const std::vector<struct KTest *> *seeds) override {
    usingSeeds = seeds;
  }

  ExecutionState *formState(llvm::Function *f, int argc, char **argv, char **envp);

  void clearGlobal();

  void prepareSymbolicValue(ExecutionState &state, KInstruction *targetW);

  void prepareSymbolicRegister(ExecutionState &state, StackFrame &sf, unsigned index);

  void prepareSymbolicArgs(ExecutionState &state, KFunction *kf);

  ref<Expr> makeSymbolicValue(llvm::Value *value, ExecutionState &state, uint64_t size, Expr::Width width, const std::string &name);

  void runFunctionAsMain(llvm::Function *f, int argc, char **argv,
                         char **envp) override;
  void runFunctionGuided(llvm::Function *fn, int argc, char **argv, char **envp);
  void runMainAsGuided(llvm::Function *f, int argc, char **argv,
                              char **envp) override;
  void runMainWithTarget(llvm::Function *mainFn, llvm::BasicBlock *target,
                         int argc, char **argv, char **envp) override;

  /*** Runtime options ***/

  void setHaltExecution(bool value) override { haltExecution = value; }

  void setInhibitForking(bool value) override { inhibitForking = value; }

  void prepareForEarlyExit() override;

  /*** State accessor methods ***/

  unsigned getPathStreamID(const ExecutionState &state) override;

  unsigned getSymbolicPathStreamID(const ExecutionState &state) override;

  void getConstraintLog(const ExecutionState &state, std::string &res,
                        Interpreter::LogType logFormat =
                            Interpreter::STP) override;

  bool getSymbolicSolution(
      const ExecutionState &state,
      std::vector<std::pair<std::string, std::vector<unsigned char>>> &res)
      override;

  void getCoveredLines(const ExecutionState &state,
                       std::map<const std::string *, std::set<unsigned>> &res)
      override;

  Expr::Width getWidthForLLVMType(llvm::Type *type) const;
  size_t getAllocationAlignment(const llvm::Value *allocSite) const;

  /// Returns the errno location in memory of the state
  int *getErrnoLocation(const ExecutionState &state) const;

  TimingSolver * getSolver();

  time::Span getMaxSolvTime();

  KInstruction *getKInst(llvm::Instruction * ints);

  KBlock *getKBlock(llvm::BasicBlock & bb);

  const KFunction *getKFunction(const llvm::Function *f) const;

  const std::set<const ExecutionState*> getBasicStates(const llvm::BasicBlock & bb);

  MergingSearcher *getMergingSearcher() const { return mergingSearcher; };
  void setMergingSearcher(MergingSearcher *ms) { mergingSearcher = ms; };
  const Array * makeArray(ExecutionState &state, const uint64_t size, const std::string &name);
  void executeStep(ExecutionState &state);
  bool tryBoundedExecuteStep(ExecutionState &state, unsigned bound);
  void coveredExecuteStep(ExecutionState &state, ExecutionState &initialState);
  KBlock* calculateTarget(ExecutionState &state);
  void calculateTargetedStates(llvm::BasicBlock *initialBlock,
                               ExecutedBlock &pausedStates,
                               std::map<KBlock*, std::vector<ExecutionState*>> &targetedStates);
};
  
} // End klee namespace

#endif /* KLEE_EXECUTOR_H */<|MERGE_RESOLUTION|>--- conflicted
+++ resolved
@@ -102,7 +102,6 @@
 
 public:
   typedef std::pair<ExecutionState*,ExecutionState*> StatePair;
-<<<<<<< HEAD
   typedef std::pair<llvm::BasicBlock*,llvm::BasicBlock*> BasicBlockPair;
   typedef std::map<llvm::BasicBlock*, std::set<ExecutionState*, ExecutionStateIDCompare> > ExecutedBlock;
   typedef std::map<llvm::BasicBlock*, std::set<llvm::BasicBlock*> > VisitedBlock;
@@ -112,14 +111,6 @@
     ExecutedBlock pausedStates;
     ExecutedBlock erroneousStates;
     VisitedBlock history;
-=======
-  typedef std::map<const llvm::BasicBlock*, std::set<const ExecutionState*> > FunctionCFA;
-
-  struct ExecutionResult {
-    std::map<const llvm::Function *, FunctionCFA> cfaStates;
-    std::map<const llvm::Function *, FunctionCFA> cfaPausedStates;
-    std::map<const llvm::Function *, FunctionCFA> cfaErroneousStates;
->>>>>>> de31879b
   };
   typedef std::map<llvm::BasicBlock*, ExecutionBlockResult> ExecutionResult;
 
@@ -165,18 +156,10 @@
   MemoryManager *memory;
 
   std::set<ExecutionState*, ExecutionStateIDCompare> states;
-<<<<<<< HEAD
-=======
-  std::set<ExecutionState*, ExecutionStateIDCompare> exitStates;
-  std::set<ExecutionState*, ExecutionStateIDCompare> completedStates;
-  std::set<ExecutionState*, ExecutionStateIDCompare> pausedStates;
-  std::set<ExecutionState*, ExecutionStateIDCompare> erroneousStates;
-  
   ExecutionResult cfaIsolatedResult;
 
   std::set<ExecutionState*> finalStates;
 
->>>>>>> de31879b
   StatsTracker *statsTracker;
 
   TreeStreamWriter *pathWriter, *symPathWriter;
@@ -184,12 +167,7 @@
   SpecialFunctionHandler *specialFunctionHandler;
 
   TimerGroup timers;
-<<<<<<< HEAD
   std::unique_ptr<PForest> processForest;
-=======
-
-  std::unique_ptr<PTree> processTree;
->>>>>>> de31879b
 
   /// Used to track states that have been added during the current
   /// instructions step. 
@@ -325,10 +303,7 @@
   void filterStates(ExecutionState *current);
   void transferToBasicBlock(llvm::BasicBlock *dst,
 			                      llvm::BasicBlock *src,
-			                      ExecutionState &state);
-  void meetBasicBlock(llvm::BasicBlock *dst,
-			                llvm::BasicBlock *src,
-			                ExecutionState &state);
+                            ExecutionState &state);
 
   void callExternalFunction(ExecutionState &state,
                             KInstruction *target,
@@ -411,7 +386,8 @@
                               MemoryOperation operation,
                               ref<Expr> address,
                               ref<Expr> value /* def if write*/,
-                              KInstruction *target /* def if read*/);
+                              KInstruction *target /* def if read*/,
+                              std::vector<ExecutionState*> *results = nullptr);
 
 private:
   ObjectPair lazyInstantiate(ExecutionState &state,
@@ -593,7 +569,7 @@
 
   /// Only for debug purposes; enable via debugger or klee-control
   void dumpStates();
-  void dumpPTForest();
+  void dumpPForest();
 
 public:
   Executor(llvm::LLVMContext &ctx, const InterpreterOptions &opts,
@@ -691,8 +667,6 @@
   KBlock *getKBlock(llvm::BasicBlock & bb);
 
   const KFunction *getKFunction(const llvm::Function *f) const;
-
-  const std::set<const ExecutionState*> getBasicStates(const llvm::BasicBlock & bb);
 
   MergingSearcher *getMergingSearcher() const { return mergingSearcher; };
   void setMergingSearcher(MergingSearcher *ms) { mergingSearcher = ms; };
