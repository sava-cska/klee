--- conflicted
+++ resolved
@@ -16,22 +16,6 @@
 struct Action {
   enum class Kind { Initialize, Forward, Backward, Terminate };
 
-<<<<<<< HEAD
-  Type type;
-  ExecutionState *state;    // Forward, Backward
-  KInstruction *location;   // Init
-  ProofObligation *pob;     // Backward
-  std::set<Target> targets; // Init
-
-  explicit Action(ExecutionState *es)
-      : type(Action::Type::Forward), state(es), location(nullptr), pob(nullptr),
-        targets({}) {}
-
-  Action(Type t, ExecutionState *es, KInstruction *loc, ProofObligation *pob,
-         std::set<Target> targets)
-    : type(t), state(es), location(loc), pob(pob), targets(targets)
-  {}
-=======
   Action() {}
 
   virtual Kind getKind() const = 0;
@@ -89,7 +73,6 @@
     return A->getKind() == Kind::Initialize;
   }
   static bool classof(const InitializeAction *) { return true; }
->>>>>>> d17b0e89
 };
 
 struct SearcherConfig {
@@ -101,17 +84,11 @@
   ExecutionState *current;
   std::vector<ExecutionState *> addedStates;
   std::vector<ExecutionState *> removedStates;
-<<<<<<< HEAD
-  std::pair<ExecutionState*, KBlock*> validity_core_init;
-  ForwardResult(ExecutionState *_s, std::vector<ExecutionState *> &a,
-                std::vector<ExecutionState *> &r)
-=======
   // _-_ In the future probably do not use references
   // _-_ That's quite ugly, refactor later
   std::pair<ExecutionState *, KBlock *> validityCoreInit;
   ForwardResult(ExecutionState *_s, const std::vector<ExecutionState *> &a,
                 const std::vector<ExecutionState *> &r)
->>>>>>> d17b0e89
       : current(_s), addedStates(a), removedStates(r){};
 
   ForwardResult(ExecutionState *_s)
@@ -121,33 +98,17 @@
 struct BackwardResult {
   std::vector<ProofObligation*> newPobs;
   ProofObligation *oldPob;
-<<<<<<< HEAD
 
   BackwardResult(std::vector<ProofObligation*> _newPobs, ProofObligation *_oldPob)
     : newPobs(_newPobs), oldPob(_oldPob) {}
 };
 
-struct InitResult {
+struct InitializeResult {
   KInstruction* location;
   ExecutionState* state;
 
-  InitResult(KInstruction *_loc, ExecutionState *es) :
+  InitializeResult(KInstruction *_loc, ExecutionState *es) :
     location(_loc), state(es) {}
-=======
-  // _-_ That's quite ugly, refactor later
-  std::pair<KBlock*, KBlock*> validityCoreInit;
-  KFunction* validity_core_function;
-  BackwardResult(ProofObligation *_newPob, ProofObligation *_oldPob)
-    : newPob(_newPob), oldPob(_oldPob), validityCoreInit(),
-      validity_core_function(nullptr) {}
-};
-
-struct InitializeResult {
-  KBlock* location;
-  ExecutionState* state;
-  InitializeResult(KBlock *_location, ExecutionState *_state) :
-    location(_location), state(_state) {}
->>>>>>> d17b0e89
 };
 
 using ActionResult = std::variant<ForwardResult, BackwardResult, InitializeResult>;
