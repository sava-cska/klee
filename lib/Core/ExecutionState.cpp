--- conflicted
+++ resolved
@@ -95,13 +95,8 @@
     coveredNew(false),
     forkDisabled(false),
     isolated(false),
-<<<<<<< HEAD
-    redundant(false),
     targets(),
     path({kf->entryKBlock->basicBlock})
-=======
-    targets()
->>>>>>> d17b0e89
 {
   pushFrame(nullptr, kf);
   stackBalance = 0;
@@ -122,13 +117,9 @@
     coveredNew(false),
     forkDisabled(false),
     isolated(false),
-<<<<<<< HEAD
-    redundant(false),
     targets(),
     path({kb->basicBlock})
-=======
-    targets()
->>>>>>> d17b0e89
+
 {
   pushFrame(nullptr, kf);
   stackBalance = 0;
@@ -172,13 +163,9 @@
     coveredNew(state.coveredNew),
     forkDisabled(state.forkDisabled),
     isolated(state.isolated),
-<<<<<<< HEAD
-    redundant(state.redundant),
     targets(state.targets),
     path(state.path)
-=======
-    targets(state.targets)
->>>>>>> d17b0e89
+
 {
   for (const auto &cur_mergehandler: openMergeStack)
     cur_mergehandler->addOpenState(this);
