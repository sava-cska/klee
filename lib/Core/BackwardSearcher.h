--- conflicted
+++ resolved
@@ -20,11 +20,7 @@
   virtual void addBranch(ExecutionState* state) = 0;
   virtual void update(ProofObligation* pob) = 0;
   virtual void removePob(ProofObligation* pob) = 0;
-<<<<<<< HEAD
-  virtual bool empty() = 0;  
-=======
   virtual bool empty() = 0;
->>>>>>> d17b0e89
 };
 
 class BFSBackwardSearcher : public BackwardSearcher {
@@ -42,7 +38,6 @@
 
   void removePob(ProofObligation* pob) override;
 
-<<<<<<< HEAD
   BFSBackwardSearcher() {
   }
 
@@ -50,20 +45,6 @@
   std::unordered_set<ProofObligation *> pobs;
   std::queue<std::pair<ProofObligation *, ExecutionState *>> backpropQueue;
   std::set<std::pair<ProofObligation*,ExecutionState*>> used;
-=======
-  BFSBackwardSearcher(ExecutionManager *_emanager, std::unordered_set<KBlock *> locations) {
-    emanager = _emanager;
-    for (auto location : locations) {
-      pobs.push_back(new ProofObligation(location));
-    }
-
-  }
-
-private:
-  std::vector<ProofObligation *> pobs;
-  std::vector<std::pair<ProofObligation *, ExecutionState *>> backpropQueue;
-  std::set<std::pair<ProofObligation *, ExecutionState *>> used;
->>>>>>> d17b0e89
 };
 
 };