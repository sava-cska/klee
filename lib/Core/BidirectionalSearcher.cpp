//===-- BidirectionalSearcher.h ----------------------------------------------*- C++ -*-===//
//
//                     The KLEE Symbolic Virtual Machine
//
// This file is distributed under the University of Illinois Open Source
// License. See LICENSE.TXT for details.
//
//===----------------------------------------------------------------------===//

#include "BidirectionalSearcher.h"
#include "BackwardSearcher.h"
#include "Executor.h"
#include "ExecutionState.h"
#include "ForwardSearcher.h"
#include "Initializer.h"
#include "MergeHandler.h"
#include "ProofObligation.h"
#include "SearcherUtil.h"
#include "UserSearcher.h"
#include "klee/Core/Interpreter.h"
#include "klee/Module/KModule.h"
#include "klee/Support/ErrorHandling.h"
#include <llvm/ADT/StringExtras.h>
#include <memory>
#include <unordered_set>
#include <variant>
#include <vector>

#include <cstdlib>

namespace klee {

<<<<<<< HEAD
Action BidirectionalSearcher::selectAction() {
  while (true) {
    if(forward->empty() && branch->empty() && backward->empty() && initializer->empty())
      return Action(Action::Type::Terminate, nullptr, nullptr, nullptr, {});
    choice = (choice + 1) % 4;
    if (choice == 0) {
      if(forward->empty()) continue;
      auto &state = forward->selectState();
      return Action(&state);
=======
Action &ForwardBidirectionalSearcher::selectAction() {
  while(!searcher->empty()) {
    auto &state = searcher->selectState();
    KInstruction *prevKI = state.prevPC;

    if (prevKI->inst->isTerminator() &&
        state.targets.empty() &&
        state.multilevel.count(state.getPCBlock()) > 0 /* maxcycles - 1 */) {
      KBlock *target = ex->calculateTargetByTransitionHistory(state);
      if (target) {
        state.targets.insert(target);
        ex->updateStates(&state);
        return *(new ForwardAction(&state));
      } else {
        ex->pauseState(state);
        ex->updateStates(nullptr);
      }
    } else {
      return *(new ForwardAction(&state));
    }
  }
  return *(new TerminateAction());
}

void ForwardBidirectionalSearcher::update(ActionResult r) {
  if(std::holds_alternative<ForwardResult>(r)) {
    auto fr = std::get<ForwardResult>(r);
    searcher->update(fr.current, fr.addedStates, fr.removedStates);
  }
}

ForwardBidirectionalSearcher::ForwardBidirectionalSearcher(SearcherConfig cfg) {
  searcher = new GuidedSearcher(
      constructUserSearcher(*(Executor *)(cfg.executor)), true);
  for(auto target : cfg.targets) {
    cfg.initial_state->targets.insert(target);
  }
  searcher->update(nullptr, {cfg.initial_state}, {});
  ex = cfg.executor;
}

void ForwardBidirectionalSearcher::removeProofObligation(ProofObligation* pob) {}

bool ForwardBidirectionalSearcher::empty() {
  return searcher->empty();
}

BidirectionalSearcher::StepKind
BidirectionalSearcher::selectStep() {
  unsigned int tick = choice;
  if (empty())
    return StepKind::Terminate;
  do {
    unsigned int i = choice;
    choice = (choice + 1) % 4;
    if (i == 0 && !forward->empty())
      return StepKind::Forward;
    else if (i == 1 && !branch->empty())
      return StepKind::Branch;
    else if (i == 2 && !backward->empty())
      return StepKind::Backward;
    else if (i == 3 && !initializer->empty())
      return StepKind::Initialize;
  } while (tick != choice);

  return StepKind::Terminate;
}

Action &BidirectionalSearcher::selectAction() {
  Action *action = nullptr;
  while (!action) {
    switch (selectStep()) {

    case StepKind::Forward: {
      auto &state = forward->selectState();
      KInstruction *prevKI = state.prevPC;
      if (prevKI->inst->isTerminator() &&
          state.targets.empty() &&
          state.multilevel.count(state.getPCBlock()) > 0 /* maxcycles - 1 */) {
        KBlock *target = ex->calculateTargetByTransitionHistory(state);
        if (target) {
          state.targets.insert(target);
          ex->updateStates(&state);
          action = new ForwardAction(&state);
        } else {
          ex->pauseState(state);
          ex->updateStates(nullptr);
        }
      } else
        action = new ForwardAction(&state);
      break;
>>>>>>> d17b0e89
    }

    case StepKind::Branch : {
      auto& state = branch->selectState();
<<<<<<< HEAD
      return Action(&state);
    }
    if (choice == 2) {
      if (backward->empty()) continue;
      auto a = backward->selectAction();
      return Action(Action::Type::Backward, a.second, nullptr, a.first, {});
    }
    if (choice == 3) {
      if(initializer->empty()) continue;
      auto a = initializer->selectAction();
      return Action(Action::Type::Init, nullptr, a.first, nullptr, a.second);
=======
      action = new ForwardAction(&state);
      break;
    }

    case StepKind::Backward : {
      auto pobState = backward->selectAction();
      action = new BackwardAction(pobState.second, pobState.first);
      break;
    }

    case StepKind::Initialize : {
      auto initAndTargets = initializer->selectAction();
      action = new InitializeAction(
        initAndTargets.first,
        initAndTargets.second);
      break;
    }

    case StepKind::Terminate : {
      action = new TerminateAction();
      break;
    }

>>>>>>> d17b0e89
    }
  }
  return *action;
}

void BidirectionalSearcher::update(ActionResult r) {
  if(std::holds_alternative<ForwardResult>(r)) {
    auto fr = std::get<ForwardResult>(r);
    ExecutionState* fwdCur = nullptr, *brnchCur = nullptr;
    std::vector<ExecutionState*> fwdAdded;
    std::vector<ExecutionState*> brnchAdded;
    std::vector<ExecutionState*> fwdRemoved;
    std::vector<ExecutionState*> brnchRemoved;

    if(fr.current) {
      if(fr.current->isIsolated())
        brnchCur = fr.current;
      else
        fwdCur = fr.current;
    }
    for(auto i : fr.addedStates) {
      if(i->isIsolated())
        brnchAdded.push_back(i);
      else fwdAdded.push_back(i);
    }
    for(auto i : fr.removedStates) {
      if(i->isIsolated())
        brnchRemoved.push_back(i);
      else fwdRemoved.push_back(i);
    }

    branch->update(brnchCur, brnchAdded, brnchRemoved);
    auto reached = branch->collectAndClearReached();
    for(auto i : reached) {
<<<<<<< HEAD
      backward->addBranch(i);
=======
      if (ex->initialState->getInitPCBlock() == i->getInitPCBlock() || i->maxLevel == 1) {
        ex->emanager->states[i->pc->parent->basicBlock].insert(i->copy());
      }
>>>>>>> d17b0e89
    }

    forward->update(fwdCur, fwdAdded, fwdRemoved);

    if(fr.current && fr.validityCoreInit.first) {
      initializer->addValidityCoreInit(fr.validityCoreInit);
      if (mainLocs.count(fr.validityCoreInit.second->basicBlock) == 0) {
        mainLocs.insert(fr.validityCoreInit.second->basicBlock);
        ProofObligation* pob = new ProofObligation(fr.validityCoreInit.second, 0, 0);
        backward->update(pob);
      }
    }

    if(fr.validity_core_init.first != nullptr) {
      initializer->addValidityCoreInit(fr.validity_core_init);
    }

  } else if (std::holds_alternative<BackwardResult>(r)) {
    auto br = std::get<BackwardResult>(r);
<<<<<<< HEAD
    for(auto i : br.newPobs) {
      backward->update(i);
      initializer->addPob(i);
=======
    if (br.newPob) {
      backward->update(br.newPob);
      initializer->addPob(br.newPob);
>>>>>>> d17b0e89
    }
  } else {
    auto ir = std::get<InitializeResult>(r);
    branch->update(nullptr, {ir.state}, {});
  }
}

BidirectionalSearcher::BidirectionalSearcher(SearcherConfig cfg) {
  ex = cfg.executor;
<<<<<<< HEAD
  forward = new GuidedForwardSearcher(constructUserSearcher(*cfg.executor), true);
  forward->update(nullptr,{cfg.initial_state},{});
  branch = new GuidedForwardSearcher(std::unique_ptr<ForwardSearcher>(new BFSSearcher()), false);
  backward = new BFSBackwardSearcher;
  initializer = new ValidityCoreInitializer;
}

void BidirectionalSearcher::closeProofObligation(ProofObligation* pob) {
  initializer->removePob(pob);
  backward->removePob(pob);
  for(auto i : pob->children) {
    i->parent = nullptr;
    closeProofObligation(i);
  }
  ProofObligation *parent = pob->parent;
  if (parent) {
    parent->children.erase(pob);
  }
  delete pob;
  if (parent) {
    closeProofObligation(parent);
  }
=======
  forward = std::unique_ptr<ForwardSearcher>(
    new GuidedSearcher(std::unique_ptr<ForwardSearcher>(new BFSSearcher()), true));
  for(auto target : cfg.targets) {
    cfg.initial_state->targets.insert(target);
  }
  forward->update(nullptr, {cfg.initial_state}, {});
  branch = new GuidedSearcher(std::unique_ptr<ForwardSearcher>(new BFSSearcher()), false);
  backward = new BFSBackwardSearcher(cfg.executor->getExecutionManager(), cfg.targets);
  initializer = new ValidityCoreInitializer(cfg.targets);
}

void BidirectionalSearcher::removeProofObligation(ProofObligation* pob) {
  while (pob->parent) {
    pob = pob->parent;
  }
  removePob(pob);
  delete pob;
}

void BidirectionalSearcher::removePob(ProofObligation* pob) {
  backward->removePob(pob);
  for (auto child : pob->children) {
    removePob(child);
  }
}

bool BidirectionalSearcher::empty() {
  return forward->empty() && backward->empty() && initializer->empty(); // && branch->empty()
>>>>>>> d17b0e89
}

} // namespace klee<|MERGE_RESOLUTION|>--- conflicted
+++ resolved
@@ -30,17 +30,6 @@
 
 namespace klee {
 
-<<<<<<< HEAD
-Action BidirectionalSearcher::selectAction() {
-  while (true) {
-    if(forward->empty() && branch->empty() && backward->empty() && initializer->empty())
-      return Action(Action::Type::Terminate, nullptr, nullptr, nullptr, {});
-    choice = (choice + 1) % 4;
-    if (choice == 0) {
-      if(forward->empty()) continue;
-      auto &state = forward->selectState();
-      return Action(&state);
-=======
 Action &ForwardBidirectionalSearcher::selectAction() {
   while(!searcher->empty()) {
     auto &state = searcher->selectState();
@@ -132,24 +121,10 @@
       } else
         action = new ForwardAction(&state);
       break;
->>>>>>> d17b0e89
     }
 
     case StepKind::Branch : {
       auto& state = branch->selectState();
-<<<<<<< HEAD
-      return Action(&state);
-    }
-    if (choice == 2) {
-      if (backward->empty()) continue;
-      auto a = backward->selectAction();
-      return Action(Action::Type::Backward, a.second, nullptr, a.first, {});
-    }
-    if (choice == 3) {
-      if(initializer->empty()) continue;
-      auto a = initializer->selectAction();
-      return Action(Action::Type::Init, nullptr, a.first, nullptr, a.second);
-=======
       action = new ForwardAction(&state);
       break;
     }
@@ -173,7 +148,6 @@
       break;
     }
 
->>>>>>> d17b0e89
     }
   }
   return *action;
@@ -208,13 +182,9 @@
     branch->update(brnchCur, brnchAdded, brnchRemoved);
     auto reached = branch->collectAndClearReached();
     for(auto i : reached) {
-<<<<<<< HEAD
-      backward->addBranch(i);
-=======
       if (ex->initialState->getInitPCBlock() == i->getInitPCBlock() || i->maxLevel == 1) {
         ex->emanager->states[i->pc->parent->basicBlock].insert(i->copy());
       }
->>>>>>> d17b0e89
     }
 
     forward->update(fwdCur, fwdAdded, fwdRemoved);
@@ -234,15 +204,9 @@
 
   } else if (std::holds_alternative<BackwardResult>(r)) {
     auto br = std::get<BackwardResult>(r);
-<<<<<<< HEAD
     for(auto i : br.newPobs) {
       backward->update(i);
       initializer->addPob(i);
-=======
-    if (br.newPob) {
-      backward->update(br.newPob);
-      initializer->addPob(br.newPob);
->>>>>>> d17b0e89
     }
   } else {
     auto ir = std::get<InitializeResult>(r);
@@ -252,7 +216,6 @@
 
 BidirectionalSearcher::BidirectionalSearcher(SearcherConfig cfg) {
   ex = cfg.executor;
-<<<<<<< HEAD
   forward = new GuidedForwardSearcher(constructUserSearcher(*cfg.executor), true);
   forward->update(nullptr,{cfg.initial_state},{});
   branch = new GuidedForwardSearcher(std::unique_ptr<ForwardSearcher>(new BFSSearcher()), false);
@@ -275,36 +238,10 @@
   if (parent) {
     closeProofObligation(parent);
   }
-=======
-  forward = std::unique_ptr<ForwardSearcher>(
-    new GuidedSearcher(std::unique_ptr<ForwardSearcher>(new BFSSearcher()), true));
-  for(auto target : cfg.targets) {
-    cfg.initial_state->targets.insert(target);
-  }
-  forward->update(nullptr, {cfg.initial_state}, {});
-  branch = new GuidedSearcher(std::unique_ptr<ForwardSearcher>(new BFSSearcher()), false);
-  backward = new BFSBackwardSearcher(cfg.executor->getExecutionManager(), cfg.targets);
-  initializer = new ValidityCoreInitializer(cfg.targets);
-}
-
-void BidirectionalSearcher::removeProofObligation(ProofObligation* pob) {
-  while (pob->parent) {
-    pob = pob->parent;
-  }
-  removePob(pob);
-  delete pob;
-}
-
-void BidirectionalSearcher::removePob(ProofObligation* pob) {
-  backward->removePob(pob);
-  for (auto child : pob->children) {
-    removePob(child);
-  }
 }
 
 bool BidirectionalSearcher::empty() {
   return forward->empty() && backward->empty() && initializer->empty(); // && branch->empty()
->>>>>>> d17b0e89
 }
 
 } // namespace klee