--- conflicted
+++ resolved
@@ -91,21 +91,11 @@
   bool success = true;
   Composer composer(state);
   for(auto& constraint : old.condition) {
-<<<<<<< HEAD
-    auto loc = old.condition.get_location(constraint);
-    ref<Expr> rebuilt_constraint;
-    if (composer.tryRebuild(constraint, rebuilt_constraint))
-      rebuilded.condition.push_back(rebuilt_constraint, loc);
-    else {
-      success = false;
-      break;
-=======
-    KInstruction *loc = old.condition.get_location(constraint);
+    auto loc = old.condition.get_location(constraint);    
     ref<Expr> rebuiltConstraint;
     success = composer.tryRebuild(constraint, rebuiltConstraint);
     if (success) {
       rebuilt.addCondition(rebuiltConstraint, loc, &success);
->>>>>>> d17b0e89
     }
     if (!success)
       break;
