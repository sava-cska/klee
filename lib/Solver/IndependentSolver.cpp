//===-- IndependentSolver.cpp ---------------------------------------------===//
//
//                     The KLEE Symbolic Virtual Machine
//
// This file is distributed under the University of Illinois Open Source
// License. See LICENSE.TXT for details.
//
//===----------------------------------------------------------------------===//

#include <optional>
#define DEBUG_TYPE "independent-solver"
#include "klee/Solver/Solver.h"

#include "klee/Expr/Assignment.h"
#include "klee/Expr/Constraints.h"
#include "klee/Expr/Expr.h"
#include "klee/Expr/ExprUtil.h"
#include "klee/Support/Debug.h"
#include "klee/Solver/SolverImpl.h"

#include "llvm/Support/raw_ostream.h"

#include <list>
#include <map>
#include <ostream>
#include <vector>

using namespace klee;
using namespace llvm;

template<class T>
class DenseSet {
  typedef std::set<T> set_ty;
  set_ty s;

public:
  DenseSet() {}

  void add(T x) {
    s.insert(x);
  }
  void add(T start, T end) {
    for (; start<end; start++)
      s.insert(start);
  }

  // returns true iff set is changed by addition
  bool add(const DenseSet &b) {
    bool modified = false;
    for (typename set_ty::const_iterator it = b.s.begin(), ie = b.s.end(); 
         it != ie; ++it) {
      if (modified || !s.count(*it)) {
        modified = true;
        s.insert(*it);
      }
    }
    return modified;
  }

  bool intersects(const DenseSet &b) {
    for (typename set_ty::iterator it = s.begin(), ie = s.end(); 
         it != ie; ++it)
      if (b.s.count(*it))
        return true;
    return false;
  }

  std::set<unsigned>::iterator begin(){
    return s.begin();
  }

  std::set<unsigned>::iterator end(){
    return s.end();
  }

  void print(llvm::raw_ostream &os) const {
    bool first = true;
    os << "{";
    for (typename set_ty::iterator it = s.begin(), ie = s.end(); 
         it != ie; ++it) {
      if (first) {
        first = false;
      } else {
        os << ",";
      }
      os << *it;
    }
    os << "}";
  }
};

template <class T>
inline llvm::raw_ostream &operator<<(llvm::raw_ostream &os,
                                     const ::DenseSet<T> &dis) {
  dis.print(os);
  return os;
}

class IndependentElementSet {
public:
  typedef std::map<const Array*, ::DenseSet<unsigned> > elements_ty;
  elements_ty elements;                 // Represents individual elements of array accesses (arr[1])
  std::set<const Array*> wholeObjects;  // Represents symbolically accessed arrays (arr[x])
  ConstraintSet exprs;        // All expressions that are associated with this factor
                                        // Although order doesn't matter, we use a vector to match
                                        // the ConstraintManager constructor that will eventually
                                        // be invoked.

  IndependentElementSet() {}
  IndependentElementSet(ref<Expr> e, std::optional<size_t> loc) {
    exprs.push_back(e, loc);
    // Track all reads in the program.  Determines whether reads are
    // concrete or symbolic.  If they are symbolic, "collapses" array
    // by adding it to wholeObjects.  Otherwise, creates a mapping of
    // the form Map<array, set<index>> which tracks which parts of the
    // array are being accessed.
    std::vector< ref<ReadExpr> > reads;
    findReads(e, /* visitUpdates= */ true, reads);
    for (unsigned i = 0; i != reads.size(); ++i) {
      ReadExpr *re = reads[i].get();
      const Array *array = re->updates.root;
      
      // Reads of a constant array don't alias.
      if (re->updates.root->isConstantArray() && !re->updates.head)
        continue;

      if (!wholeObjects.count(array)) {
        if (ConstantExpr *CE = dyn_cast<ConstantExpr>(re->index)) {
          // if index constant, then add to set of constraints operating
          // on that array (actually, don't add constraint, just set index)
          ::DenseSet<unsigned> &dis = elements[array];
          dis.add((unsigned) CE->getZExtValue(32));
        } else {
          elements_ty::iterator it2 = elements.find(array);
          if (it2!=elements.end())
            elements.erase(it2);
          wholeObjects.insert(array);
        }
      }
    }
  }
  IndependentElementSet(const IndependentElementSet &ies) : 
    elements(ies.elements),
    wholeObjects(ies.wholeObjects),
    exprs(ies.exprs) {}

  IndependentElementSet &operator=(const IndependentElementSet &ies) {
    elements = ies.elements;
    wholeObjects = ies.wholeObjects;
    exprs = ies.exprs;
    return *this;
  }

  void print(llvm::raw_ostream &os) const {
    os << "{";
    bool first = true;
    for (std::set<const Array*>::iterator it = wholeObjects.begin(), 
           ie = wholeObjects.end(); it != ie; ++it) {
      const Array *array = *it;

      if (first) {
        first = false;
      } else {
        os << ", ";
      }

      os << "MO" << array->name;
    }
    for (elements_ty::const_iterator it = elements.begin(), ie = elements.end();
         it != ie; ++it) {
      const Array *array = it->first;
      const ::DenseSet<unsigned> &dis = it->second;

      if (first) {
        first = false;
      } else {
        os << ", ";
      }

      os << "MO" << array->name << " : " << dis;
    }
    os << "}";
  }

  // more efficient when this is the smaller set
  bool intersects(const IndependentElementSet &b) {
    // If there are any symbolic arrays in our query that b accesses
    for (std::set<const Array*>::iterator it = wholeObjects.begin(), 
           ie = wholeObjects.end(); it != ie; ++it) {
      const Array *array = *it;
      if (b.wholeObjects.count(array) || 
          b.elements.find(array) != b.elements.end())
        return true;
    }
    for (elements_ty::iterator it = elements.begin(), ie = elements.end();
         it != ie; ++it) {
      const Array *array = it->first;
      // if the array we access is symbolic in b
      if (b.wholeObjects.count(array))
        return true;
      elements_ty::const_iterator it2 = b.elements.find(array);
      // if any of the elements we access are also accessed by b
      if (it2 != b.elements.end()) {
        if (it->second.intersects(it2->second))
          return true;
      }
    }
    return false;
  }

  // returns true iff set is changed by addition
  bool add(const IndependentElementSet &b) {
    for (auto &expr : b.exprs) {
      exprs.push_back(expr, b.exprs.get_location(expr));
    }

    bool modified = false;
    for (std::set<const Array*>::const_iterator it = b.wholeObjects.begin(), 
           ie = b.wholeObjects.end(); it != ie; ++it) {
      const Array *array = *it;
      elements_ty::iterator it2 = elements.find(array);
      if (it2!=elements.end()) {
        modified = true;
        elements.erase(it2);
        wholeObjects.insert(array);
      } else {
        if (!wholeObjects.count(array)) {
          modified = true;
          wholeObjects.insert(array);
        }
      }
    }
    for (elements_ty::const_iterator it = b.elements.begin(), 
           ie = b.elements.end(); it != ie; ++it) {
      const Array *array = it->first;
      if (!wholeObjects.count(array)) {
        elements_ty::iterator it2 = elements.find(array);
        if (it2==elements.end()) {
          modified = true;
          elements.insert(*it);
        } else {
          // Now need to see if there are any (z=?)'s
          if (it2->second.add(it->second))
            modified = true;
        }
      }
    }
    return modified;
  }
};

inline llvm::raw_ostream &operator<<(llvm::raw_ostream &os,
                                     const IndependentElementSet &ies) {
  ies.print(os);
  return os;
}

// Breaks down a constraint into all of it's individual pieces, returning a
// list of IndependentElementSets or the independent factors.
//
// Caller takes ownership of returned std::list.
static std::list<IndependentElementSet>*
getAllIndependentConstraintsSets(const Query &query) {
  std::list<IndependentElementSet> *factors = new std::list<IndependentElementSet>();
  ConstantExpr *CE = dyn_cast<ConstantExpr>(query.expr);
  if (CE) {
    assert(CE && CE->isFalse() && "the expr should always be false and "
                                  "therefore not included in factors");
  } else {
    ref<Expr> neg = Expr::createIsZero(query.expr);
    factors->push_back(IndependentElementSet(neg, std::nullopt));
  }

  for (const auto &constraint : query.constraints) {
    // iterate through all the previously separated constraints.  Until we
    // actually return, factors is treated as a queue of expressions to be
    // evaluated.  If the queue property isn't maintained, then the exprs
    // could be returned in an order different from how they came it, negatively
    // affecting later stages.
    factors->push_back(IndependentElementSet(constraint, query.constraints.get_location(constraint)));
  }

  bool doneLoop = false;
  do {
    doneLoop = true;
    std::list<IndependentElementSet> *done =
        new std::list<IndependentElementSet>;
    while (factors->size() > 0) {
      IndependentElementSet current = factors->front();
      factors->pop_front();
      // This list represents the set of factors that are separate from current.
      // Those that are not inserted into this list (queue) intersect with
      // current.
      std::list<IndependentElementSet> *keep =
          new std::list<IndependentElementSet>;
      while (factors->size() > 0) {
        IndependentElementSet compare = factors->front();
        factors->pop_front();
        if (current.intersects(compare)) {
          if (current.add(compare)) {
            // Means that we have added (z=y)added to (x=y)
            // Now need to see if there are any (z=?)'s
            doneLoop = false;
          }
        } else {
          keep->push_back(compare);
        }
      }
      done->push_back(current);
      delete factors;
      factors = keep;
    }
    delete factors;
    factors = done;
  } while (!doneLoop);

  return factors;
}

static 
IndependentElementSet getIndependentConstraints(const Query& query,
                                                ConstraintSet &result) {
  IndependentElementSet eltsClosure(query.expr, std::nullopt);
  std::vector< std::pair<ref<Expr>, IndependentElementSet> > worklist;

  for (const auto &constraint : query.constraints)
    worklist.push_back(
        std::make_pair(constraint, IndependentElementSet(
            constraint,
            query.constraints.get_location(constraint))));

  // XXX This should be more efficient (in terms of low level copy stuff).
  bool done = false;
  do {
    done = true;
    std::vector< std::pair<ref<Expr>, IndependentElementSet> > newWorklist;
    for (std::vector< std::pair<ref<Expr>, IndependentElementSet> >::iterator
           it = worklist.begin(), ie = worklist.end(); it != ie; ++it) {
      if (it->second.intersects(eltsClosure)) {
        if (eltsClosure.add(it->second))
          done = false;
        result.push_back(it->first, query.constraints.get_location(it->first));
        // Means that we have added (z=y)added to (x=y)
        // Now need to see if there are any (z=?)'s
      } else {
        newWorklist.push_back(*it);
      }
    }
    worklist.swap(newWorklist);
  } while (!done);

  KLEE_DEBUG(
    ExprHashSet reqset(result.begin(), result.end());
    errs() << "--\n";
    errs() << "Q: " << query.expr << "\n";
    errs() << "\telts: " << IndependentElementSet(query.expr, std::nullopt) << "\n";
    int i = 0;
    for (const auto &constraint: query.constraints) {
      errs() << "C" << i++ << ": " << constraint;
      errs() << " " << (reqset.count(constraint) ? "(required)" : "(independent)") << "\n";
      errs() << "\telts: " << IndependentElementSet(constraint, query.constraints.get_location(constraint)) << "\n";
    }
    errs() << "elts closure: " << eltsClosure << "\n";
 );


  return eltsClosure;
}


// Extracts which arrays are referenced from a particular independent set.  Examines both
// the actual known array accesses arr[1] plus the undetermined accesses arr[x].
static
void calculateArrayReferences(const IndependentElementSet & ie,
                              std::vector<const Array *> &returnVector){
  std::set<const Array*> thisSeen;
  for(std::map<const Array*, ::DenseSet<unsigned> >::const_iterator it = ie.elements.begin();
      it != ie.elements.end(); it ++){
    thisSeen.insert(it->first);
  }
  for(std::set<const Array *>::iterator it = ie.wholeObjects.begin();
      it != ie.wholeObjects.end(); it ++){
    thisSeen.insert(*it);
  }
  for(std::set<const Array *>::iterator it = thisSeen.begin(); it != thisSeen.end();
      it ++){
    returnVector.push_back(*it);
  }
}

class IndependentSolver : public SolverImpl {
private:
  Solver *solver;

public:
  IndependentSolver(Solver *_solver) 
    : solver(_solver) {}
  ~IndependentSolver() { delete solver; }

  bool computeTruth(const Query&, bool &isValid, SolverQueryMetaData &metaData);
  bool computeValidity(const Query&, Solver::Validity &result, SolverQueryMetaData &metaData);
  bool computeValue(const Query&, ref<Expr> &result, SolverQueryMetaData &metaData);
  bool computeInitialValues(const Query& query,
                            const std::vector<const Array*> &objects,
                            std::vector< std::vector<unsigned char> > &values,
                            bool &hasSolution,
                            SolverQueryMetaData &metaData);
  SolverRunStatus getOperationStatusCode();
  char *getConstraintLog(const Query&);
  void setCoreSolverTimeout(time::Span timeout);
};

bool IndependentSolver::computeValidity(const Query& query,
                                        Solver::Validity &result,
                                        SolverQueryMetaData &metaData) {
  ConstraintSet required;
  IndependentElementSet eltsClosure =
    getIndependentConstraints(query, required);
<<<<<<< HEAD
  return solver->impl->computeValidity(Query(required, query.expr, query.produce_unsat), result, metaData);
=======
  return solver->impl->computeValidity(
    Query(required, query.expr, query.produceUnsat),
    result,
    metaData);
>>>>>>> d17b0e89
}

bool IndependentSolver::computeTruth(const Query& query,
                                     bool &isValid,
                                     SolverQueryMetaData &metaData) {
  ConstraintSet required;
  IndependentElementSet eltsClosure = 
    getIndependentConstraints(query, required);
<<<<<<< HEAD
  return solver->impl->computeTruth(Query(required, query.expr, query.produce_unsat), isValid, metaData);
=======
  return solver->impl->computeTruth(
    Query(required, query.expr, query.produceUnsat),
    isValid,
    metaData);
>>>>>>> d17b0e89
}

bool IndependentSolver::computeValue(const Query& query,
                                     ref<Expr> &result,
                                     SolverQueryMetaData &metaData) {
  ConstraintSet required;
  IndependentElementSet eltsClosure = 
    getIndependentConstraints(query, required);
<<<<<<< HEAD
  return solver->impl->computeValue(Query(required, query.expr, query.produce_unsat), result, metaData);
=======
  return solver->impl->computeValue(
    Query(required, query.expr, query.produceUnsat),
    result,
    metaData);
>>>>>>> d17b0e89
}

// Helper function used only for assertions to make sure point created
// during computeInitialValues is in fact correct. The ``retMap`` is used
// in the case ``objects`` doesn't contain all the assignments needed.
bool assertCreatedPointEvaluatesToTrue(
    const Query &query, const std::vector<const Array *> &objects,
    std::vector<std::vector<unsigned char>> &values,
    std::map<const Array *, std::vector<unsigned char>> &retMap) {
  // _allowFreeValues is set to true so that if there are missing bytes in the
  // assigment we will end up with a non ConstantExpr after evaluating the
  // assignment and fail
  Assignment assign = Assignment(objects, values, /*_allowFreeValues=*/true);

  // Add any additional bindings.
  // The semantics of std::map should be to not insert a (key, value)
  // pair if it already exists so we should continue to use the assignment
  // from ``objects`` and ``values``.
  if (retMap.size() > 0)
    assign.bindings.insert(retMap.begin(), retMap.end());

  for (auto const &constraint : query.constraints) {
    ref<Expr> ret = assign.evaluate(constraint);

    assert(isa<ConstantExpr>(ret) &&
           "assignment evaluation did not result in constant");
    ref<ConstantExpr> evaluatedConstraint = dyn_cast<ConstantExpr>(ret);
    if (evaluatedConstraint->isFalse()) {
      return false;
    }
  }
  ref<Expr> neg = Expr::createIsZero(query.expr);
  ref<Expr> q = assign.evaluate(neg);
  assert(isa<ConstantExpr>(q) &&
         "assignment evaluation did not result in constant");
  return cast<ConstantExpr>(q)->isTrue();
}

bool IndependentSolver::computeInitialValues(const Query& query,
                                             const std::vector<const Array*> &objects,
                                             std::vector< std::vector<unsigned char> > &values,
                                             bool &hasSolution, SolverQueryMetaData &metaData){
  // We assume the query has a solution except proven differently
  // This is important in case we don't have any constraints but
  // we need initial values for requested array objects.
  hasSolution = true;
  // FIXME: When we switch to C++11 this should be a std::unique_ptr so we don't need
  // to remember to manually call delete
  std::list<IndependentElementSet> *factors = getAllIndependentConstraintsSets(query);

  //Used to rearrange all of the answers into the correct order
  std::map<const Array*, std::vector<unsigned char> > retMap;
  for (std::list<IndependentElementSet>::iterator it = factors->begin();
       it != factors->end(); ++it) {
    std::vector<const Array*> arraysInFactor;
    calculateArrayReferences(*it, arraysInFactor);
    // Going to use this as the "fresh" expression for the Query() invocation below
    assert(it->exprs.size() >= 1 && "No null/empty factors");
    if (arraysInFactor.size() == 0){
      continue;
    }
    ConstraintSet tmp(it->exprs);
    std::vector<std::vector<unsigned char> > tempValues;
    if (!solver->impl->computeInitialValues(Query(tmp, ConstantExpr::alloc(0, Expr::Bool)),
                                            arraysInFactor, tempValues, hasSolution, metaData)){
      values.clear();
      delete factors;
      return false;
    } else if (!hasSolution){
      values.clear();
      delete factors;
      return true;
    } else {
      assert(tempValues.size() == arraysInFactor.size() &&
             "Should be equal number arrays and answers");
      for (unsigned i = 0; i < tempValues.size(); i++){
        if (retMap.count(arraysInFactor[i])){
          // We already have an array with some partially correct answers,
          // so we need to place the answers to the new query into the right
          // spot while avoiding the undetermined values also in the array
          std::vector<unsigned char> * tempPtr = &retMap[arraysInFactor[i]];
          assert(tempPtr->size() == tempValues[i].size() &&
                 "we're talking about the same array here");
          ::DenseSet<unsigned> * ds = &(it->elements[arraysInFactor[i]]);
          for (std::set<unsigned>::iterator it2 = ds->begin(); it2 != ds->end(); it2++){
            unsigned index = * it2;
            (* tempPtr)[index] = tempValues[i][index];
          }
        } else {
          // Dump all the new values into the array
          retMap[arraysInFactor[i]] = tempValues[i];
        }
      }
    }
  }
  for (std::vector<const Array *>::const_iterator it = objects.begin();
       it != objects.end(); it++){
    const Array * arr = * it;
    if (!retMap.count(arr)){
      // this means we have an array that is somehow related to the
      // constraint, but whose values aren't actually required to
      // satisfy the query.
      std::vector<unsigned char> ret(arr->size);
      values.push_back(ret);
    } else {
      values.push_back(retMap[arr]);
    }
  }
  assert(assertCreatedPointEvaluatesToTrue(query, objects, values, retMap) && "should satisfy the equation");
  delete factors;
  return true;
}

SolverImpl::SolverRunStatus IndependentSolver::getOperationStatusCode() {
  return solver->impl->getOperationStatusCode();      
}

char *IndependentSolver::getConstraintLog(const Query& query) {
  return solver->impl->getConstraintLog(query);
}

void IndependentSolver::setCoreSolverTimeout(time::Span timeout) {
  solver->impl->setCoreSolverTimeout(timeout);
}

Solver *klee::createIndependentSolver(Solver *s) {
  return new Solver(new IndependentSolver(s));
}<|MERGE_RESOLUTION|>--- conflicted
+++ resolved
@@ -416,14 +416,10 @@
   ConstraintSet required;
   IndependentElementSet eltsClosure =
     getIndependentConstraints(query, required);
-<<<<<<< HEAD
-  return solver->impl->computeValidity(Query(required, query.expr, query.produce_unsat), result, metaData);
-=======
   return solver->impl->computeValidity(
     Query(required, query.expr, query.produceUnsat),
     result,
     metaData);
->>>>>>> d17b0e89
 }
 
 bool IndependentSolver::computeTruth(const Query& query,
@@ -432,14 +428,10 @@
   ConstraintSet required;
   IndependentElementSet eltsClosure = 
     getIndependentConstraints(query, required);
-<<<<<<< HEAD
-  return solver->impl->computeTruth(Query(required, query.expr, query.produce_unsat), isValid, metaData);
-=======
   return solver->impl->computeTruth(
     Query(required, query.expr, query.produceUnsat),
     isValid,
     metaData);
->>>>>>> d17b0e89
 }
 
 bool IndependentSolver::computeValue(const Query& query,
@@ -448,14 +440,10 @@
   ConstraintSet required;
   IndependentElementSet eltsClosure = 
     getIndependentConstraints(query, required);
-<<<<<<< HEAD
-  return solver->impl->computeValue(Query(required, query.expr, query.produce_unsat), result, metaData);
-=======
   return solver->impl->computeValue(
     Query(required, query.expr, query.produceUnsat),
     result,
     metaData);
->>>>>>> d17b0e89
 }
 
 // Helper function used only for assertions to make sure point created
