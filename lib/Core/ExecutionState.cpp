--- conflicted
+++ resolved
@@ -196,7 +196,7 @@
   return newState;
 }
 
-ExecutionState *ExecutionState::copy() {
+ExecutionState *ExecutionState::copy() const {
   ExecutionState* newState = new ExecutionState(*this);
   newState->setID();
   return newState;
@@ -438,7 +438,6 @@
   return initPC->inst->getParent();
 }
 
-<<<<<<< HEAD
 BasicBlock *ExecutionState::getPrevPCBlock() {
   return prevPC->inst->getParent();
 }
@@ -450,13 +449,6 @@
 void ExecutionState::addLevel(BasicBlock *bb) {
   multilevel.insert(bb);
   level.insert(bb);
-=======
-bool ExecutionState::inBasicBlockRange(unsigned index, bool check) {
-    if (check) {
-        return (index >= minBlockBound && index <= maxBlockBound);
-    } else {
-        return true;
-    }
 }
 
 bool ExecutionState::isEmpty() const
@@ -594,5 +586,4 @@
     os << objState->read(0, 8*objState->size) << "\n";
     os << "\n";
   }
->>>>>>> de31879b
 }