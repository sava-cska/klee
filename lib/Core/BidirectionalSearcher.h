--- conflicted
+++ resolved
@@ -27,42 +27,21 @@
 
   virtual Action& selectAction() = 0;
   virtual void update(ActionResult) = 0;
-<<<<<<< HEAD
   virtual void closeProofObligation(ProofObligation*) = 0;
+  virtual bool empty() = 0;
+
 
 };
 
-=======
-  virtual void removeProofObligation(ProofObligation*) = 0;
-  virtual bool empty() = 0;
-
-};
-
-class ForwardBidirectionalSearcher : public IBidirectionalSearcher {
-public:
-  Action& selectAction() override;
-  void update(ActionResult) override;
-  void removeProofObligation(ProofObligation*) override;
-  bool empty() override;
-
-  explicit ForwardBidirectionalSearcher(SearcherConfig);
-
-private:
-  GuidedSearcher* searcher;
-  Executor* ex; // hack
-};
->>>>>>> d17b0e89
 
 class BidirectionalSearcher : public IBidirectionalSearcher {
 public:
   Action& selectAction() override;
   void update(ActionResult) override;
-<<<<<<< HEAD
+
   void closeProofObligation(ProofObligation*) override;
-=======
-  void removeProofObligation(ProofObligation*) override;
   bool empty() override;
->>>>>>> d17b0e89
+
 
   explicit BidirectionalSearcher(SearcherConfig);
 
@@ -70,17 +49,12 @@
   enum class StepKind { Initialize, Forward, Branch, Backward, Terminate };
 
   Executor* ex; // hack
-<<<<<<< HEAD
+
   GuidedForwardSearcher* forward;
   GuidedForwardSearcher* branch;
   BFSBackwardSearcher* backward;
   ValidityCoreInitializer* initializer;
-=======
-  std::unique_ptr<ForwardSearcher> forward;
-  GuidedSearcher* branch;
-  BackwardSearcher* backward;
-  Initializer* initializer;
->>>>>>> d17b0e89
+
   uint choice = 0;
 
   // Temporary _-_
