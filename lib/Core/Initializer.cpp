--- conflicted
+++ resolved
@@ -1,12 +1,8 @@
 #include "Initializer.h"
 #include "ExecutionState.h"
 #include "ProofObligation.h"
-<<<<<<< HEAD
 #include "klee/Module/KInstruction.h"
 
-=======
-#include <iostream>
->>>>>>> d17b0e89
 #include <utility>
 
 namespace klee {
@@ -23,7 +19,6 @@
 
 void ValidityCoreInitializer::addPob(ProofObligation *pob) {}
 
-<<<<<<< HEAD
 void ValidityCoreInitializer::removePob(ProofObligation* pob) {}
 
 void ValidityCoreInitializer::addValidityCoreInit(std::pair<ExecutionState*,KBlock*> v) {
@@ -36,54 +31,6 @@
   // validity_core_inits.push(std::make_pair(core.front().second->parent, core.back().second->parent));
   // validity_core_inits.push(std::make_pair(core.back().second->parent, v.second));
   // validity_core_inits.push(std::make_pair(state->initPC->parent,core.front().second->parent));
-=======
-void SDInitializer::removePob(ProofObligation* pob) {
-  pobs.erase(pob->location);
-}
-
-void SDInitializer::addValidityCoreInit(std::pair<ExecutionState *, KBlock *> v) {}
-
-bool ForkInitializer::empty() {
-  for(auto i : pobs) {
-    auto distmap = i->parent->getSortedBackwardDistance(i);
-    for(auto j: distmap) {
-      if(j.second == 0) continue;
-      if(!j.first->basicBlock->hasNPredecessorsOrMore(2)) continue;
-      if(initializedLocs.count(j.first)) continue;
-      return false;
-    }
-    auto fdistmap = i->parent->parent->getSortedBackwardDistance(i->parent);
-    for(auto j : fdistmap) {
-      if(initializedLocs.count(j.first->entryKBlock)) continue;
-      return false;
-    }
-  }
-  return true;
-}
-
-std::pair<KBlock*, std::unordered_set<KBlock*>> ForkInitializer::selectAction() {
-  for(auto i : pobs) {
-    auto distmap = i->parent->getSortedBackwardDistance(i);
-    for(auto j: distmap) {
-      if(j.second == 0) continue;
-      if(!j.first->basicBlock->hasNPredecessorsOrMore(2)) continue;
-      if(initializedLocs.count(j.first)) continue;
-      initializedLocs.insert(j.first);
-      return std::make_pair(j.first, pobs);
-    }
-    auto fdistmap = i->parent->parent->getSortedBackwardDistance(i->parent);
-    for(auto j : fdistmap) {
-      if(initializedLocs.count(j.first->entryKBlock)) continue;
-      initializedLocs.insert(j.first->entryKBlock);
-      return std::make_pair(j.first->entryKBlock, pobs);
-    }
-  }
-  assert(0);
-}
-
-void ForkInitializer::addPob(ProofObligation *pob) {
-  pobs.insert(pob->location);
->>>>>>> d17b0e89
 }
 
 void ForkInitializer::removePob(ProofObligation *pob) {
