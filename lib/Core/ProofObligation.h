--- conflicted
+++ resolved
@@ -18,21 +18,15 @@
 class MemoryObject;
 
 class ProofObligation {
-<<<<<<< HEAD
 private:
   static size_t counter;
   size_t id;
 
 public:
-=======
-public:
-  static size_t counter;
->>>>>>> d17b0e89
   ProofObligation *parent;
   std::unordered_set<ProofObligation *> children;
   std::vector<KInstruction*> stack;
 
-<<<<<<< HEAD
   KBlock* location;
   ConstraintSet condition;
 
@@ -62,29 +56,7 @@
 
   bool isOriginPob() const noexcept { return !parent; }
 
-=======
-public:
-  KBlock *root;
-  KBlock *location;
-  ConstraintSet condition;
-  std::vector<std::pair<ref<const MemoryObject>, const Array *>> symbolics;
-  size_t lvl;
-  size_t id;
-
-  ProofObligation(KBlock *_location, ProofObligation *_parent, size_t _lvl)
-    : parent(_parent), location(_location), lvl(_lvl), id(counter++) {
-      root = parent ? parent->root : location;
-      if (parent) {
-        parent->children.insert(this);
-      }
-    }
-
-  ProofObligation(KBlock* location) : ProofObligation(location, nullptr, 0) {}
-
-  ~ProofObligation();
-
   void addCondition(ref<Expr> e, KInstruction *loc, bool *sat = 0);
->>>>>>> d17b0e89
   std::string print();
 };
 
